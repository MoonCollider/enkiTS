cmake_minimum_required(VERSION 2.8)

project( enkiTS )

option( ENKITS_BUILD_C_INTERFACE    "Build C interface" ON )
option( ENKITS_BUILD_EXAMPLES       "Build example applications" ON )

include_directories ("${PROJECT_SOURCE_DIR}/src")

set( ENKITS_SRC
     src/Atomics.h
     src/LockLessMultiReadPipe.h
     src/Threads.h
     src/TaskScheduler.h
     src/TaskScheduler.cpp
     )
     
if( ENKITS_BUILD_C_INTERFACE )
    list( APPEND ENKITS_SRC
        src/TaskScheduler_c.h
        src/TaskScheduler_c.cpp
        )
endif()
     
add_library( enkiTS STATIC ${ENKITS_SRC} )
if(UNIX)
    set(CMAKE_THREAD_PREFER_PTHREAD TRUE)
    find_package(Threads REQUIRED)
    if(CMAKE_USE_PTHREADS_INIT)
        set(CMAKE_CXX_FLAGS "${CMAKE_CXX_FLAGS} -pthread")
    endif()
    target_link_libraries (enkiTS ${CMAKE_THREAD_LIBS_INIT})
endif()


if(ENKITS_BUILD_EXAMPLES)
    if(UNIX)
            SET(CMAKE_CXX_FLAGS "${CMAKE_CXX_FLAGS} -std=c++11")
    endif()
    if(APPLE)
            SET(CMAKE_CXX_FLAGS "${CMAKE_CXX_FLAGS} -stdlib=libc++")
    endif()
    add_executable( ParallelSum example/ParallelSum.cpp example/Timer.h )
    target_link_libraries(ParallelSum enkiTS )

    add_executable( PinnedTask example/PinnedTask.cpp )
    target_link_libraries(PinnedTask enkiTS )
    
    add_executable( TaskThroughput example/TaskThroughput.cpp example/Timer.h )
    target_link_libraries(TaskThroughput enkiTS )

<<<<<<< HEAD
    add_executable( UserThreads example/UserThreads.cpp example/Timer.h )
    target_link_libraries(UserThreads enkiTS )

    
=======
    add_executable( TaskOverhead example/TaskOverhead.cpp example/Timer.h )
    target_link_libraries(TaskOverhead enkiTS )

>>>>>>> 56dd6d77
if( ENKITS_BUILD_C_INTERFACE )
    add_executable( ParallelSum_c example/ParallelSum_c.c )
    target_link_libraries(ParallelSum_c enkiTS )
    
    add_executable( PinnedTask_c example/PinnedTask_c.c )
    target_link_libraries(PinnedTask_c enkiTS )
endif()    
endif()<|MERGE_RESOLUTION|>--- conflicted
+++ resolved
@@ -49,16 +49,12 @@
     add_executable( TaskThroughput example/TaskThroughput.cpp example/Timer.h )
     target_link_libraries(TaskThroughput enkiTS )
 
-<<<<<<< HEAD
+    add_executable( TaskOverhead example/TaskOverhead.cpp example/Timer.h )
+    target_link_libraries(TaskOverhead enkiTS )
+
     add_executable( UserThreads example/UserThreads.cpp example/Timer.h )
     target_link_libraries(UserThreads enkiTS )
 
-    
-=======
-    add_executable( TaskOverhead example/TaskOverhead.cpp example/Timer.h )
-    target_link_libraries(TaskOverhead enkiTS )
-
->>>>>>> 56dd6d77
 if( ENKITS_BUILD_C_INTERFACE )
     add_executable( ParallelSum_c example/ParallelSum_c.c )
     target_link_libraries(ParallelSum_c enkiTS )
