--- conflicted
+++ resolved
@@ -44,17 +44,13 @@
 
     add_executable( ParallelSum example/ParallelSum.cpp example/Timer.h )
     target_link_libraries(ParallelSum enkiTS )
-	
+
     add_executable( PinnedTask example/PinnedTask.cpp )
     target_link_libraries(PinnedTask enkiTS )
 
     add_executable( LambdaTask example/LambdaTask.cpp example/Timer.h )
     target_link_libraries(LambdaTask enkiTS )
-<<<<<<< HEAD
-    
-=======
 
->>>>>>> 6ecf5dc8
     add_executable( TaskThroughput example/TaskThroughput.cpp example/Timer.h )
     target_link_libraries(TaskThroughput enkiTS )
 
