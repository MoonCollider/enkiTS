--- conflicted
+++ resolved
@@ -40,10 +40,6 @@
 endif()
 
 if(ENKITS_BUILD_EXAMPLES)
-    add_executable( ParallelSum example/ParallelSum.cpp example/Timer.h )
-    target_link_libraries(ParallelSum enkiTS )
-
-<<<<<<< HEAD
 	if(WIN32)
     		SET(CMAKE_CXX_FLAGS "${CMAKE_CXX_FLAGS} /d2Zi+" )
 	endif()
@@ -59,13 +55,9 @@
 	
 	add_executable( TaskThroughput example/TaskThroughput.cpp example/Timer.h )
 	target_link_libraries(TaskThroughput enkiTS )
-=======
+
     add_executable( PinnedTask example/PinnedTask.cpp )
     target_link_libraries(PinnedTask enkiTS )
-    
-    add_executable( TaskThroughput example/TaskThroughput.cpp example/Timer.h )
-    target_link_libraries(TaskThroughput enkiTS )
->>>>>>> 909ed7b0
 
 if( ENKITS_BUILD_C_INTERFACE )
     add_executable( ParallelSum_c example/ParallelSum_c.c )
