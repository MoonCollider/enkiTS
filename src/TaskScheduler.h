// Copyright (c) 2013 Doug Binks
// 
// This software is provided 'as-is', without any express or implied
// warranty. In no event will the authors be held liable for any damages
// arising from the use of this software.
// 
// Permission is granted to anyone to use this software for any purpose,
// including commercial applications, and to alter it and redistribute it
// freely, subject to the following restrictions:
// 
// 1. The origin of this software must not be misrepresented; you must not
//    claim that you wrote the original software. If you use this software
//    in a product, an acknowledgement in the product documentation would be
//    appreciated but is not required.
// 2. Altered source versions must be plainly marked as such, and must not be
//    misrepresented as being the original software.
// 3. This notice may not be removed or altered from any source distribution.

#pragma once

#include <atomic>
#include <condition_variable>
#include <stdint.h>
#include <functional>

<<<<<<< HEAD
#if defined(__linux__) 
#include <thread>
#elif !defined __APPLE__
namespace std
{
	class thread;
}
=======
#ifndef __APPLE__
#include <thread>
>>>>>>> 52d8aa50
#else
_LIBCPP_BEGIN_NAMESPACE_STD
	class _LIBCPP_TYPE_VIS thread;
_LIBCPP_END_NAMESPACE_STD
#endif

namespace enki
{

	struct TaskSetPartition
	{
		uint32_t start;
		uint32_t end;
	};

	class  TaskScheduler;
	class  TaskPipe;
	struct ThreadArgs;

	// Subclass ITaskSet to create tasks.
	// TaskSets can be re-used, but check
	class ITaskSet
	{
	public:
		ITaskSet()
			: m_SetSize(1)
			, m_CompletionCount(0)
		{}

		ITaskSet( uint32_t setSize_ )
			: m_SetSize( setSize_ )
			, m_CompletionCount(0)
		{}

		virtual ~ITaskSet() {}

		// Execute range should be overloaded to process tasks. It will be called with a
		// range_ where range.start >= 0; range.start < range.end; and range.end < m_SetSize;
		// The range values should be mapped so that linearly processing them in order is cache friendly
		// i.e. neighbouring values should be close together.
		// threadnum should not be used for changing processing of data, it's intended purpose
		// is to allow per-thread data buckets for output.
		virtual void            ExecuteRange( TaskSetPartition range, uint32_t threadnum  ) = 0;

		// Size of set - usually the number of data items to be processed, see ExecuteRange. Defaults to 1
		uint32_t                m_SetSize;

		bool                    GetIsComplete() const
		{
			return 0 == m_CompletionCount.load( std::memory_order_relaxed );
		}
	private:
		friend class           TaskScheduler;
		std::atomic<int32_t>   m_CompletionCount;
	};

	// A utility task set for creating tasks based on std::func.
	typedef std::function<void (TaskSetPartition range, uint32_t threadnum  )> TaskSetFunction;
	class TaskSet : public ITaskSet
	{
	public:
		TaskSet() = default;
		TaskSet( TaskSetFunction func_ ) : m_Function( func_ ) {}
		TaskSet( uint32_t setSize_, TaskSetFunction func_ ) : ITaskSet( setSize_ ), m_Function( func_ ) {}


		virtual void            ExecuteRange( TaskSetPartition range, uint32_t threadnum  )
		{
			m_Function( range, threadnum );
		}

		TaskSetFunction m_Function;
	};


	class TaskScheduler
	{
	public:
		TaskScheduler();
		virtual ~TaskScheduler();

		// Call either Initialize() or Initialize( numThreads_ ) before adding tasks.

		// Initialize() will create GetNumHardwareThreads()-1 threads, which is
		// sufficient to fill the system when including the main thread.
		// Initialize can be called multiple times - it will wait for completion
		// before re-initializing.
		void			Initialize();

		// Initialize( numThreads_ ) - numThreads_ (must be > 0)
		// will create numThreads_-1 threads, as thread 0 is
		// the thread on which the initialize was called.
		void			Initialize( uint32_t numThreads_ );


		// Adds the TaskSet to pipe and returns if the pipe is not full.
		// If the pipe is full, pTaskSet is run.
		// should only be called from main thread, or within a task
		virtual void    AddTaskSetToPipe( ITaskSet* pTaskSet );

		// Runs the TaskSets in pipe until true == pTaskSet->GetIsComplete();
		// should only be called from thread which created the taskscheduler , or within a task
		// if called with 0 it will try to run tasks, and return if none available.
		virtual void    WaitforTaskSet(const ITaskSet* pTaskSet);

		// Waits for all task sets to complete - not guaranteed to work unless we know we
		// are in a situation where tasks aren't being continuosly added.
		void            WaitforAll();

		// Waits for all task sets to complete and shutdown threads - not guaranteed to work unless we know we
		// are in a situation where tasks aren't being continuosly added.
		void            WaitforAllAndShutdown();

		// Returns the number of threads created for running tasks + 1
		// to account for the main thread.
		uint32_t        GetNumTaskThreads() const;

	private:
		static void  TaskingThreadFunction( const ThreadArgs& args_ );
		bool             TryRunTask( uint32_t threadNum );
		void             StartThreads();
		void             StopThreads( bool bWait_ );

		TaskPipe*                                                m_pPipesPerThread;

		uint32_t                                                 m_NumThreads;
		ThreadArgs*                                              m_pThreadNumStore;
		std::thread**											 m_pThreads;
		std::atomic<int32_t>                                     m_bRunning;
		std::atomic<int32_t>                                     m_NumThreadsRunning;
		std::atomic<int32_t>                                     m_NumThreadsActive;
		uint32_t                                                 m_NumPartitions;
		std::condition_variable                                  m_NewTaskEvent;
		std::mutex												 m_NewTaskEventMutex;
		bool                                                     m_bHaveThreads;

		TaskScheduler( const TaskScheduler& nocopy );
		TaskScheduler& operator=( const TaskScheduler& nocopy );
	};

}<|MERGE_RESOLUTION|>--- conflicted
+++ resolved
@@ -23,18 +23,10 @@
 #include <stdint.h>
 #include <functional>
 
-<<<<<<< HEAD
 #if defined(__linux__) 
 #include <thread>
 #elif !defined __APPLE__
-namespace std
-{
-	class thread;
-}
-=======
-#ifndef __APPLE__
 #include <thread>
->>>>>>> 52d8aa50
 #else
 _LIBCPP_BEGIN_NAMESPACE_STD
 	class _LIBCPP_TYPE_VIS thread;
