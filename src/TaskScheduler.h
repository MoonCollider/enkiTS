--- conflicted
+++ resolved
@@ -190,11 +190,7 @@
 		friend class ThreadNum;
 
 		static THREADFUNC_DECL  TaskingThreadFunction( void* pArgs );
-<<<<<<< HEAD
-		void             WaitForTasks( uint32_t threadNum );
-=======
         void             WaitForTasks( uint32_t threadNum );
->>>>>>> 5b135fd3
 		bool             TryRunTask( uint32_t threadNum, uint32_t& hintPipeToCheck_io_ );
 		void             StartThreads();
 		void             Cleanup( bool bWait_ );
