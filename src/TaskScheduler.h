// Copyright (c) 2013 Doug Binks
// 
// This software is provided 'as-is', without any express or implied
// warranty. In no event will the authors be held liable for any damages
// arising from the use of this software.
// 
// Permission is granted to anyone to use this software for any purpose,
// including commercial applications, and to alter it and redistribute it
// freely, subject to the following restrictions:
// 
// 1. The origin of this software must not be misrepresented; you must not
//    claim that you wrote the original software. If you use this software
//    in a product, an acknowledgement in the product documentation would be
//    appreciated but is not required.
// 2. Altered source versions must be plainly marked as such, and must not be
//    misrepresented as being the original software.
// 3. This notice may not be removed or altered from any source distribution.

#pragma once

#include <atomic>
#include <thread>
#include <condition_variable>
#include <stdint.h>
#include <functional>

namespace enki
{

	struct TaskSetPartition
	{
		uint32_t start;
		uint32_t end;
	};

	class  TaskScheduler;
	class  TaskPipe;
	struct ThreadArgs;
<<<<<<< HEAD
	class  ThreadNum;

=======
	struct SubTaskSet;
>>>>>>> ab11d3cd

	// Subclass ITaskSet to create tasks.
	// TaskSets can be re-used, but check
	class ITaskSet
	{
	public:
        ITaskSet()
            : m_SetSize(1)
			, m_MinRange(1)
            , m_RunningCount(0)
			, m_RangeToRun(1)
        {}

        ITaskSet( uint32_t setSize_ )
            : m_SetSize( setSize_ )
			, m_MinRange(1)
            , m_RunningCount(0)
			, m_RangeToRun(1)
        {}

		ITaskSet( uint32_t setSize_, uint32_t minRange_ )
            : m_SetSize( setSize_ )
			, m_MinRange( minRange_ )
            , m_RunningCount(0)
			, m_RangeToRun(minRange_)
        {}
		// Execute range should be overloaded to process tasks. It will be called with a
		// range_ where range.start >= 0; range.start < range.end; and range.end < m_SetSize;
		// The range values should be mapped so that linearly processing them in order is cache friendly
		// i.e. neighbouring values should be close together.
		// threadnum should not be used for changing processing of data, it's intended purpose
		// is to allow per-thread data buckets for output.
		// threadnum < TaskScheduler::GetNumTaskThreads()
		virtual void            ExecuteRange( TaskSetPartition range, uint32_t threadnum  ) = 0;

		// Size of set - usually the number of data items to be processed, see ExecuteRange. Defaults to 1
		uint32_t                m_SetSize;

		// Minimum size of of TaskSetPartition range when splitting a task set into partitions.
		// This should be set to a value which results in computation effort of at least 10k
		// clock cycles to minimize tast scheduler overhead.
		// NOTE: The last partition will be smaller than m_MinRange if m_SetSize is not a multiple
		// of m_MinRange.
		// Also known as grain size in literature.
		uint32_t                m_MinRange;

		bool                    GetIsComplete() const
		{
			return 0 == m_RunningCount.load( std::memory_order_relaxed );
		}
	private:
		friend class           TaskScheduler;
		std::atomic<int32_t>   m_RunningCount;
		uint32_t               m_RangeToRun;
	};

	// A utility task set for creating tasks based on std::func.
	typedef std::function<void (TaskSetPartition range, uint32_t threadnum  )> TaskSetFunction;
	class TaskSet : public ITaskSet
	{
	public:
		TaskSet() = default;
		TaskSet( TaskSetFunction func_ ) : m_Function( func_ ) {}
		TaskSet( uint32_t setSize_, TaskSetFunction func_ ) : ITaskSet( setSize_ ), m_Function( func_ ) {}


		virtual void            ExecuteRange( TaskSetPartition range, uint32_t threadnum  )
		{
			m_Function( range, threadnum );
		}

		TaskSetFunction m_Function;
	};


	class TaskScheduler
	{
	public:
		// TaskScheduler is not a singleton, but usual case is to have only one.
		// It is safe to have multiple task schedulers.
		TaskScheduler();
		~TaskScheduler();

		// Before adding tasks call one of:
		//  Initialize(),
		//  Initialize( numThreads_ ),
		//  InitializeWithUserThreads(),
		//  InitializeWithUserThreads( numUserThreads_, numThreads_ )

		// Initialize() will create GetNumHardwareThreads()-1 threads, which is
		// sufficient to fill the system when including the main thread.
		// Initialize can be called multiple times - it will wait for completion
		// before re-initializing.
		// Equivalent to Initialize( GetNumHardwareThreads() );
		void			Initialize();

		// Initialize( numThreads_ ).
		// numThreads_ must be > 0.
		// Will create numThreads_-1 task threads, as one thread is
		// the thread on which the initialize was called.
		// Equivalent to InitializeWithUserThreads( 1, numThreads_ - 1 );
		void			Initialize( uint32_t numThreads_ );


		// Initialize( numUserThreads_, numThreads_ ).
		// This version is intended for use with other task systems
		// or user created threads.
		// Will create sufficient space in internal structures
		// for GetNumHardwareThreads() user task functions.
		// This version will create no EnkiTS held threads of it's own.
		// Equivalent to InitializeWithUserThreads( GetNumHardwareThreads(), 0 );
		void			InitializeWithUserThreads();

		// Initialize( numUserThreads_, numThreads_ ).
		// numUserThreads_ must be > 0.
		// This version is intended for use with other task systems
		// or user created threads.
		// Will create numThreads_-1 task threads, as thread 0 is
		// the thread on which the initialize was called.
		// Additionally, will create internal structures sufficient to run
		// numUserThreads_ task functions.
		void			InitializeWithUserThreads( uint32_t numUserThreads_, uint32_t numThreads_ );


		// Adds the TaskSet to pipe and returns if the pipe is not full.
		// If the pipe is full, pTaskSet is run.
		// should only be called from main thread, or within a task
		void            AddTaskSetToPipe( ITaskSet* pTaskSet );

		// Runs the TaskSets in pipe until true == pTaskSet->GetIsComplete();
		// This is safe to call from any thread.
		// If called with 0 it will try to run tasks, and return if none available.
		void            WaitforTaskSet( const ITaskSet* pTaskSet );

		// Waits for all task sets to complete - not guaranteed to work unless we know we
		// are in a situation where tasks aren't being continuosly added.
		void            WaitforAll();

		// Waits for all task sets to complete and shutdown threads - not guaranteed to work unless we know we
		// are in a situation where tasks aren't being continuosly added.
		void            WaitforAllAndShutdown();

		// Returns the total maximum number of threads which could be used for running tasks.
		// This includes both user task threads and enkiTS internally created threads.
		// Useful for creating thread-safe tables as task function parameter threadnum
		// is guaranteed to be < GetNumTaskThreads()
		uint32_t        GetNumTaskThreads() const;

		// TryRunTask will try to run a single task from the pipe.
		// Returns true if it ran a task, false if not.
		// Safe to run on any thread.
		bool			TryRunTask();

		// PreUserThreadRunTasks sets an internal state which controls
		// the lifetime of UserThreadRunTasks().
		// Calling this sets UserThreadRunTasks() to run continuously
		// until  StopUserThreadRunTasks() is called.
		void			PreUserThreadRunTasks();

		// Runs tasks. Lifetime controlled by PreUserThreadRunTasks() and
		// StopUserThreadRunTasks(). Will exit immediatly if
		// PreUserThreadRunTasks() has not been called.
		void			UserThreadRunTasks();

		// StopUserThreadRunTasks sets an internal state which controls
		// the lifetime of UserThreadRunTasks().
		// Calling this sets UserThreadRunTasks() to exit as soon
		// as it has finished the current task.
		// If you want all tasks to complete, call WaitforAll()
		// before calling this function.
		// StopUserThreadRunTasks() will return immediatly,
		// it will not wait for all UserThreadRunTasks() functions
		// to exit.
		void			StopUserThreadRunTasks();

	private:
<<<<<<< HEAD
		friend class ThreadNum;

		static void		 TaskingThreadFunction( const ThreadArgs& args_ );
		template<bool ISUSERTASK>
		void             WaitForTasks( uint32_t threadNum );
		bool             TryRunTask( uint32_t threadNum, uint32_t& hintPipeToCheck_io_ );
		void             StartThreads();
		void             Cleanup( bool bWait_ );

=======
		static void     TaskingThreadFunction( const ThreadArgs& args_ );
		bool            TryRunTask( uint32_t threadNum, uint32_t& hintPipeToCheck_io_ );
		void            StartThreads();
		void            StopThreads( bool bWait_ );
		void            SplitAndAddTask( uint32_t threadNum_, SubTaskSet subTask_,
										  uint32_t rangeToSplit_, int32_t runningCountOffset_ );
		void             WakeThreads();
>>>>>>> ab11d3cd

		TaskPipe*                                                m_pPipesPerThread;

		uint32_t                                                 m_NumThreads;
		uint32_t												 m_NumEnkiThreads;
		uint32_t												 m_NumUserThreads;
		ThreadArgs*                                              m_pThreadArgStore;
		std::atomic<bool>										 m_bUserThreadsCanRun;
		std::thread**											 m_pThreads;
		std::atomic<int32_t>									 m_UserThreadStackIndex;
		std::atomic<uint32_t>*									 m_pUserThreadNumStack;
		std::atomic<bool>										 m_bRunning;
		std::atomic<int32_t>                                     m_NumThreadsRunning;
		std::atomic<int32_t>                                     m_NumThreadsWaiting;
		uint32_t                                                 m_NumPartitions;
		std::condition_variable                                  m_NewTaskEvent;
		std::mutex												 m_NewTaskEventMutex;
<<<<<<< HEAD

=======
		uint32_t                                                 m_NumInitialPartitions;
		bool                                                     m_bHaveThreads;
		ProfilerCallbacks										 m_ProfilerCallbacks;
>>>>>>> ab11d3cd

		TaskScheduler( const TaskScheduler& nocopy );
		TaskScheduler& operator=( const TaskScheduler& nocopy );
	};

}<|MERGE_RESOLUTION|>--- conflicted
+++ resolved
@@ -36,12 +36,8 @@
 	class  TaskScheduler;
 	class  TaskPipe;
 	struct ThreadArgs;
-<<<<<<< HEAD
 	class  ThreadNum;
-
-=======
 	struct SubTaskSet;
->>>>>>> ab11d3cd
 
 	// Subclass ITaskSet to create tasks.
 	// TaskSets can be re-used, but check
@@ -116,6 +112,15 @@
 		TaskSetFunction m_Function;
 	};
 
+	// TaskScheduler implements several callbacks intended for profilers
+	typedef std::function<void ( uint32_t threadnum_ )> ProfilerCallbackFunc;
+	struct ProfilerCallbacks
+	{
+		ProfilerCallbackFunc threadStart;
+		ProfilerCallbackFunc threadStop;
+		ProfilerCallbackFunc waitStart;
+		ProfilerCallbackFunc waitStop;
+	};
 
 	class TaskScheduler
 	{
@@ -218,7 +223,6 @@
 		void			StopUserThreadRunTasks();
 
 	private:
-<<<<<<< HEAD
 		friend class ThreadNum;
 
 		static void		 TaskingThreadFunction( const ThreadArgs& args_ );
@@ -227,16 +231,10 @@
 		bool             TryRunTask( uint32_t threadNum, uint32_t& hintPipeToCheck_io_ );
 		void             StartThreads();
 		void             Cleanup( bool bWait_ );
-
-=======
-		static void     TaskingThreadFunction( const ThreadArgs& args_ );
-		bool            TryRunTask( uint32_t threadNum, uint32_t& hintPipeToCheck_io_ );
-		void            StartThreads();
-		void            StopThreads( bool bWait_ );
 		void            SplitAndAddTask( uint32_t threadNum_, SubTaskSet subTask_,
 										  uint32_t rangeToSplit_, int32_t runningCountOffset_ );
 		void             WakeThreads();
->>>>>>> ab11d3cd
+
 
 		TaskPipe*                                                m_pPipesPerThread;
 
@@ -254,13 +252,12 @@
 		uint32_t                                                 m_NumPartitions;
 		std::condition_variable                                  m_NewTaskEvent;
 		std::mutex												 m_NewTaskEventMutex;
-<<<<<<< HEAD
-
-=======
+
+
 		uint32_t                                                 m_NumInitialPartitions;
 		bool                                                     m_bHaveThreads;
 		ProfilerCallbacks										 m_ProfilerCallbacks;
->>>>>>> ab11d3cd
+
 
 		TaskScheduler( const TaskScheduler& nocopy );
 		TaskScheduler& operator=( const TaskScheduler& nocopy );
