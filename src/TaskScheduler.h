--- conflicted
+++ resolved
@@ -22,12 +22,13 @@
 #include "Threads.h"
 #include "Atomics.h"
 
-<<<<<<< HEAD
 // ENKI_TASK_PRIORITIES_NUM can be set from 0 to 5.
 // Both 0 and 1 correspond to effectively no priorities.
 #ifndef ENKI_TASK_PRIORITIES_NUM
     #define ENKI_TASK_PRIORITIES_NUM 3
-=======
+#endif
+
+
 #if   defined(_WIN32) && defined(ENKITS_BUILD_DLL)
     // Building enkiTS as a DLL
     #define ENKITS_API __declspec(dllexport)
@@ -39,7 +40,6 @@
     #define ENKITS_API __attribute__((visibility("default")))
 #else
     #define ENKITS_API
->>>>>>> c7975baf
 #endif
 
 namespace enki
@@ -201,13 +201,9 @@
         // Runs the TaskSets in pipe until true == pTaskSet->GetIsComplete();
         // should only be called from thread which created the taskscheduler , or within a task
         // if called with 0 it will try to run tasks, and return if none available.
-<<<<<<< HEAD
         // To run only a subset of tasks, set priorityOfLowestToRun_ to a high priority.
         // Default is lowest priority available.
-        void            WaitforTask( const ICompletable* pCompletable_, enki::TaskPriority priorityOfLowestToRun_ = TaskPriority(TASK_PRIORITY_NUM - 1) );
-=======
-        ENKITS_API void            WaitforTask( const ICompletable* pCompletable_ );
->>>>>>> c7975baf
+        ENKITS_API void            WaitforTask( const ICompletable* pCompletable_, enki::TaskPriority priorityOfLowestToRun_ = TaskPriority(TASK_PRIORITY_NUM - 1) );
 
         // WaitforTaskSet, deprecated interface use WaitforTask
         inline void     WaitforTaskSet( const ICompletable* pCompletable_ ) { WaitforTask( pCompletable_ ); }
