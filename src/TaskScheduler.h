// Copyright (c) 2013 Doug Binks
// 
// This software is provided 'as-is', without any express or implied
// warranty. In no event will the authors be held liable for any damages
// arising from the use of this software.
// 
// Permission is granted to anyone to use this software for any purpose,
// including commercial applications, and to alter it and redistribute it
// freely, subject to the following restrictions:
// 
// 1. The origin of this software must not be misrepresented; you must not
//    claim that you wrote the original software. If you use this software
//    in a product, an acknowledgement in the product documentation would be
//    appreciated but is not required.
// 2. Altered source versions must be plainly marked as such, and must not be
//    misrepresented as being the original software.
// 3. This notice may not be removed or altered from any source distribution.

#pragma once

#include <atomic>
#include <thread>
#include <condition_variable>
#include <stdint.h>
#include <functional>

namespace enki
{

	struct TaskSetPartition
	{
		uint32_t start;
		uint32_t end;
	};

	class  TaskScheduler;
	class  TaskPipe;
	struct ThreadArgs;
	class  ThreadNum;


	// Subclass ITaskSet to create tasks.
	// TaskSets can be re-used, but check
	class ITaskSet
	{
	public:
		ITaskSet()
			: m_CompletionCount(0)
			, m_SetSize(1)
		{}

		ITaskSet( uint32_t setSize_ )
			: m_CompletionCount(0)
			, m_SetSize( setSize_ )
		{}
		// Execute range should be overloaded to process tasks. It will be called with a
		// range_ where range.start >= 0; range.start < range.end; and range.end < m_SetSize;
		// The range values should be mapped so that linearly processing them in order is cache friendly
		// i.e. neighbouring values should be close together.
		// threadnum should not be used for changing processing of data, it's intended purpose
		// is to allow per-thread data buckets for output.
		// threadnum < TaskScheduler::GetNumTaskThreads()
		virtual void            ExecuteRange( TaskSetPartition range, uint32_t threadnum  ) = 0;

		// Size of set - usually the number of data items to be processed, see ExecuteRange. Defaults to 1
		uint32_t                m_SetSize;

		bool                    GetIsComplete() const
		{
			return 0 == m_CompletionCount.load( std::memory_order_relaxed );
		}
	private:
		friend class           TaskScheduler;
		std::atomic<int32_t>   m_CompletionCount;
	};

	// A utility task set for creating tasks based on std::func.
	typedef std::function<void (TaskSetPartition range, uint32_t threadnum  )> TaskSetFunction;
	class TaskSet : public ITaskSet
	{
	public:
		TaskSet() = default;
		TaskSet( TaskSetFunction func_ ) : m_Function( func_ ) {}
		TaskSet( uint32_t setSize_, TaskSetFunction func_ ) : ITaskSet( setSize_ ), m_Function( func_ ) {}


		virtual void            ExecuteRange( TaskSetPartition range, uint32_t threadnum  )
		{
			m_Function( range, threadnum );
		}

		TaskSetFunction m_Function;
	};


	class TaskScheduler
	{
	public:
		// TaskScheduler is not a singleton, but usual case is to have only one.
		// It is safe to have multiple task schedulers.
		TaskScheduler();
		~TaskScheduler();

		// Before adding tasks call one of:
		//  Initialize(),
		//  Initialize( numThreads_ ),
		//  InitializeWithUserThreads(),
		//  InitializeWithUserThreads( numUserThreads_, numThreads_ )

		// Initialize() will create GetNumHardwareThreads()-1 threads, which is
		// sufficient to fill the system when including the main thread.
		// Initialize can be called multiple times - it will wait for completion
		// before re-initializing.
		// Equivalent to Initialize( GetNumHardwareThreads() );
		void			Initialize();

		// Initialize( numThreads_ ).
		// numThreads_ must be > 0.
		// Will create numThreads_-1 task threads, as one thread is
		// the thread on which the initialize was called.
		// Equivalent to InitializeWithUserThreads( 1, numThreads_ - 1 );
		void			Initialize( uint32_t numThreads_ );


		// Initialize( numUserThreads_, numThreads_ ).
		// This version is intended for use with other task systems
		// or user created threads.
		// Will create sufficient space in internal structures
		// for GetNumHardwareThreads() user task functions.
		// This version will create no EnkiTS held threads of it's own.
		// Equivalent to InitializeWithUserThreads( GetNumHardwareThreads(), 0 );
		void			InitializeWithUserThreads();

		// Initialize( numUserThreads_, numThreads_ ).
		// numUserThreads_ must be > 0.
		// This version is intended for use with other task systems
		// or user created threads.
		// Will create numThreads_-1 task threads, as thread 0 is
		// the thread on which the initialize was called.
		// Additionally, will create internal structures sufficient to run
		// numUserThreads_ task functions.
		void			InitializeWithUserThreads( uint32_t numUserThreads_, uint32_t numThreads_ );


		// Adds the TaskSet to pipe and returns if the pipe is not full.
		// If the pipe is full, pTaskSet is run.
		// should only be called from main thread, or within a task
		void            AddTaskSetToPipe( ITaskSet* pTaskSet );

		// Runs the TaskSets in pipe until true == pTaskSet->GetIsComplete();
		// This is safe to call from any thread.
		// If called with 0 it will try to run tasks, and return if none available.
		void            WaitforTaskSet( const ITaskSet* pTaskSet );

		// Waits for all task sets to complete - not guaranteed to work unless we know we
		// are in a situation where tasks aren't being continuosly added.
		void            WaitforAll();

		// Waits for all task sets to complete and shutdown threads - not guaranteed to work unless we know we
		// are in a situation where tasks aren't being continuosly added.
		void            WaitforAllAndShutdown();

		// Returns the total maximum number of threads which could be used for running tasks.
		// This includes both user task threads and enkiTS internally created threads.
		// Useful for creating thread-safe tables as task function parameter threadnum
		// is guaranteed to be < GetNumTaskThreads()
		uint32_t        GetNumTaskThreads() const;

		// TryRunTask will try to run a single task from the pipe.
		// Returns true if it ran a task, false if not.
		// Safe to run on any thread.
		bool			TryRunTask();

		// PreUserThreadRunTasks sets an internal state which controls
		// the lifetime of UserThreadRunTasks().
		// Calling this sets UserThreadRunTasks() to run continuously
		// until  StopUserThreadRunTasks() is called.
		void			PreUserThreadRunTasks();

		// Runs tasks. Lifetime controlled by PreUserThreadRunTasks() and
		// StopUserThreadRunTasks(). Will exit immediatly if
		// PreUserThreadRunTasks() has not been called.
		void			UserThreadRunTasks();

		// StopUserThreadRunTasks sets an internal state which controls
		// the lifetime of UserThreadRunTasks().
		// Calling this sets UserThreadRunTasks() to exit as soon
		// as it has finished the current task.
		// If you want all tasks to complete, call WaitforAll()
		// before calling this function.
		// StopUserThreadRunTasks() will return immediatly,
		// it will not wait for all UserThreadRunTasks() functions
		// to exit.
		void			StopUserThreadRunTasks();

	private:
<<<<<<< HEAD
		friend class ThreadNum;

		static THREADFUNC_DECL  TaskingThreadFunction( void* pArgs );
		void             WaitForTasks( uint32_t threadNum );
		bool             TryRunTask(   uint32_t threadNum );
=======
		static void  TaskingThreadFunction( const ThreadArgs& args_ );
		bool             TryRunTask( uint32_t threadNum );
>>>>>>> ca0fc94e
		void             StartThreads();
		void             Cleanup( bool bWait_ );


		TaskPipe*                                                m_pPipesPerThread;

		uint32_t                                                 m_NumThreads;
<<<<<<< HEAD
		uint32_t												 m_NumEnkiThreads;
		uint32_t												 m_NumUserThreads;
		ThreadArgs*                                              m_pThreadArgStore;
		threadid_t*                                              m_pThreadIDs;
		uint32_t*												 m_pUserThreadNumStack;
		volatile int32_t                                         m_UserThreadStackIndex;
		volatile bool                                            m_bRunning;
		volatile int32_t                                         m_NumThreadsRunning;
		volatile int32_t                                         m_NumThreadsWaiting;
		uint32_t                                                 m_NumPartitions;
		eventid_t                                                m_NewTaskEvent;
		volatile bool											 m_bUserThreadsCanRun;
=======
		ThreadArgs*                                              m_pThreadNumStore;
		std::thread**											 m_pThreads;
		std::atomic<int32_t>                                     m_bRunning;
		std::atomic<int32_t>                                     m_NumThreadsRunning;
		std::atomic<int32_t>                                     m_NumThreadsActive;
		uint32_t                                                 m_NumPartitions;
		std::condition_variable                                  m_NewTaskEvent;
		std::mutex												 m_NewTaskEventMutex;
		bool                                                     m_bHaveThreads;
>>>>>>> ca0fc94e

		TaskScheduler( const TaskScheduler& nocopy );
		TaskScheduler& operator=( const TaskScheduler& nocopy );
	};

}<|MERGE_RESOLUTION|>--- conflicted
+++ resolved
@@ -194,16 +194,11 @@
 		void			StopUserThreadRunTasks();
 
 	private:
-<<<<<<< HEAD
 		friend class ThreadNum;
 
-		static THREADFUNC_DECL  TaskingThreadFunction( void* pArgs );
+		static void		 TaskingThreadFunction( const ThreadArgs& args_ );
 		void             WaitForTasks( uint32_t threadNum );
-		bool             TryRunTask(   uint32_t threadNum );
-=======
-		static void  TaskingThreadFunction( const ThreadArgs& args_ );
 		bool             TryRunTask( uint32_t threadNum );
->>>>>>> ca0fc94e
 		void             StartThreads();
 		void             Cleanup( bool bWait_ );
 
@@ -211,30 +206,20 @@
 		TaskPipe*                                                m_pPipesPerThread;
 
 		uint32_t                                                 m_NumThreads;
-<<<<<<< HEAD
 		uint32_t												 m_NumEnkiThreads;
 		uint32_t												 m_NumUserThreads;
 		ThreadArgs*                                              m_pThreadArgStore;
-		threadid_t*                                              m_pThreadIDs;
-		uint32_t*												 m_pUserThreadNumStack;
-		volatile int32_t                                         m_UserThreadStackIndex;
-		volatile bool                                            m_bRunning;
-		volatile int32_t                                         m_NumThreadsRunning;
-		volatile int32_t                                         m_NumThreadsWaiting;
-		uint32_t                                                 m_NumPartitions;
-		eventid_t                                                m_NewTaskEvent;
-		volatile bool											 m_bUserThreadsCanRun;
-=======
-		ThreadArgs*                                              m_pThreadNumStore;
+		std::atomic<bool>										 m_bUserThreadsCanRun;
 		std::thread**											 m_pThreads;
-		std::atomic<int32_t>                                     m_bRunning;
+		std::atomic<int32_t>									 m_UserThreadStackIndex;
+		std::atomic<uint32_t>*									 m_pUserThreadNumStack;
+		std::atomic<bool>										 m_bRunning;
 		std::atomic<int32_t>                                     m_NumThreadsRunning;
-		std::atomic<int32_t>                                     m_NumThreadsActive;
+		std::atomic<int32_t>                                     m_NumThreadsWaiting;
 		uint32_t                                                 m_NumPartitions;
 		std::condition_variable                                  m_NewTaskEvent;
 		std::mutex												 m_NewTaskEventMutex;
-		bool                                                     m_bHaveThreads;
->>>>>>> ca0fc94e
+
 
 		TaskScheduler( const TaskScheduler& nocopy );
 		TaskScheduler& operator=( const TaskScheduler& nocopy );
