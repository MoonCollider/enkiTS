--- conflicted
+++ resolved
@@ -47,13 +47,6 @@
     public:
         ICompletable() :        m_RunningCount(0) {}
 
-<<<<<<< HEAD
-	class  TaskScheduler;
-	class  TaskPipe;
-	struct ThreadArgs;
-	class  ThreadNum;
-	struct SubTaskSet;
-=======
 		bool                    GetIsComplete() const
 		{
 			return 0 == m_RunningCount.load( std::memory_order_acquire );
@@ -62,7 +55,6 @@
         friend class            TaskScheduler;
 		std::atomic<int32_t>   m_RunningCount;
     };
->>>>>>> 909ed7b0
 
     // Subclass ITaskSet to create tasks.
     // TaskSets can be re-used, but check completion first.
@@ -210,12 +202,6 @@
 		// should only be called from main thread, or within a task
 		void            AddTaskSetToPipe( ITaskSet* pTaskSet );
 
-<<<<<<< HEAD
-		// Runs the TaskSets in pipe until true == pTaskSet->GetIsComplete();
-		// This is safe to call from any thread.
-		// If called with 0 it will try to run tasks, and return if none available.
-		void            WaitforTaskSet( const ITaskSet* pTaskSet );
-=======
         // Thread 0 is main thread, otherwise use threadNum
         void            AddPinnedTask( IPinnedTask* pTask_ );
 
@@ -227,7 +213,6 @@
         // should only be called from thread which created the taskscheduler , or within a task
         // if called with 0 it will try to run tasks, and return if none available.
         void            WaitforTaskSet( const ICompletable* pCompletable_ );
->>>>>>> 909ed7b0
 
 		// Waits for all task sets to complete - not guaranteed to work unless we know we
 		// are in a situation where tasks aren't being continuosly added.
@@ -270,25 +255,22 @@
 		// to exit.
 		void			StopUserThreadRunTasks();
 
+        // Returns the ProfilerCallbacks structure so that it can be modified to
+        // set the callbacks.
+        ProfilerCallbacks* GetProfilerCallbacks();
+
 	private:
-<<<<<<< HEAD
 		friend class ThreadNum;
 
-		static void		 TaskingThreadFunction( const ThreadArgs& args_ );
+		static void      TaskingThreadFunction( const ThreadArgs& args_ );
+        void             RunPinnedTasks( uint32_t threadNum );
 		template<bool ISUSERTASK>
 		void             WaitForTasks( uint32_t threadNum );
 		bool             TryRunTask( uint32_t threadNum, uint32_t& hintPipeToCheck_io_ );
 		void             StartThreads();
 		void             Cleanup( bool bWait_ );
-=======
-		static void     TaskingThreadFunction( const ThreadArgs& args_ );
-        void            RunPinnedTasks( uint32_t threadNum );
-		bool            TryRunTask( uint32_t threadNum, uint32_t& hintPipeToCheck_io_ );
-		void            StartThreads();
-		void            StopThreads( bool bWait_ );
->>>>>>> 909ed7b0
-		void            SplitAndAddTask( uint32_t threadNum_, SubTaskSet subTask_,
-										  uint32_t rangeToSplit_, int32_t runningCountOffset_ );
+		void             SplitAndAddTask( uint32_t threadNum_, SubTaskSet subTask_,
+                                          uint32_t rangeToSplit_, int32_t runningCountOffset_ );
 		void             WakeThreads();
 
 
