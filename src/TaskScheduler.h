--- conflicted
+++ resolved
@@ -24,26 +24,6 @@
 namespace enki
 {
 
-<<<<<<< HEAD
-	struct TaskSetPartition
-	{
-		uint32_t start;
-		uint32_t end;
-	};
-
-	class  TaskScheduler;
-	class  TaskPipe;
-	struct ThreadArgs;
-	class  ThreadNum;
-	struct SubTaskSet;
-
-
-	// Subclass ITaskSet to create tasks.
-	// TaskSets can be re-used, but check
-	class ITaskSet
-	{
-	public:
-=======
     struct TaskSetPartition
     {
         uint32_t start;
@@ -54,6 +34,7 @@
     class  TaskPipe;
     class  PinnedTaskList;
     struct ThreadArgs;
+    class  ThreadNum;
     struct SubTaskSet;
 
     // ICompletable is a base class used to check for completion.
@@ -73,7 +54,6 @@
     class ITaskSet : public ICompletable
     {
     public:
->>>>>>> 04e95666
         ITaskSet()
             : m_SetSize(1)
             , m_MinRange(1)
@@ -92,75 +72,75 @@
             , m_RangeToRun(minRange_)
         {}
 
-<<<<<<< HEAD
-		// Execute range should be overloaded to process tasks. It will be called with a
-		// range_ where range.start >= 0; range.start < range.end; and range.end < m_SetSize;
-		// The range values should be mapped so that linearly processing them in order is cache friendly
-		// i.e. neighbouring values should be close together.
-		// threadnum should not be used for changing processing of data, it's intended purpose
-		// is to allow per-thread data buckets for output.
-		// threadnum < TaskScheduler::GetNumTaskThreads()
-		virtual void            ExecuteRange( TaskSetPartition range, uint32_t threadnum  ) = 0;
-
-		// Size of set - usually the number of data items to be processed, see ExecuteRange. Defaults to 1
-		uint32_t                m_SetSize;
-
-		// Minimum size of of TaskSetPartition range when splitting a task set into partitions.
-		// This should be set to a value which results in computation effort of at least 10k
-		// clock cycles to minimize tast scheduler overhead.
-		// NOTE: The last partition will be smaller than m_MinRange if m_SetSize is not a multiple
-		// of m_MinRange.
-		// Also known as grain size in literature.
-		uint32_t                m_MinRange;
-
-		bool                    GetIsComplete()
-		{
-			return 0 == m_RunningCount;
-		}
-	private:
-		friend class           TaskScheduler;
-		volatile int32_t        m_RunningCount;
-		uint32_t                m_RangeToRun;
-	};
-
-	// TaskScheduler implements several callbacks intended for profilers
-	typedef void (*ProfilerCallbackFunc)( uint32_t threadnum_ );
-	struct ProfilerCallbacks
-	{
-		ProfilerCallbackFunc threadStart;
-		ProfilerCallbackFunc threadStop;
-		ProfilerCallbackFunc waitStart;
-		ProfilerCallbackFunc waitStop;
-	};
-
-	class TaskScheduler
-	{
-	public:
-		// TaskScheduler is not a singleton, but usual case is to have only one.
-		// It is safe to have multiple task schedulers.
-		TaskScheduler();
-		~TaskScheduler();
-
-		// Before adding tasks call one of:
-		//  Initialize(),
-		//  Initialize( numThreads_ ),
-		//  InitializeWithUserThreads(),
-		//  InitializeWithUserThreads( numUserThreads_, numThreads_ )
-
-		// Initialize() will create GetNumHardwareThreads()-1 threads, which is
-		// sufficient to fill the system when including the main thread.
-		// Initialize can be called multiple times - it will wait for completion
-		// before re-initializing.
-		// Equivalent to Initialize( GetNumHardwareThreads() );
-		void			Initialize();
-
-		// Initialize( numThreads_ ).
-		// numThreads_ must be > 0.
-		// Will create numThreads_-1 task threads, as one thread is
-		// the thread on which the initialize was called.
-		// Equivalent to InitializeWithUserThreads( 1, numThreads_ - 1 );
-		void			Initialize( uint32_t numThreads_ );
-
+        // Execute range should be overloaded to process tasks. It will be called with a
+        // range_ where range.start >= 0; range.start < range.end; and range.end < m_SetSize;
+        // The range values should be mapped so that linearly processing them in order is cache friendly
+        // i.e. neighbouring values should be close together.
+        // threadnum should not be used for changing processing of data, it's intended purpose
+        // is to allow per-thread data buckets for output.
+        virtual void            ExecuteRange( TaskSetPartition range, uint32_t threadnum  ) = 0;
+
+        // Size of set - usually the number of data items to be processed, see ExecuteRange. Defaults to 1
+        uint32_t                m_SetSize;
+
+        // Minimum size of of TaskSetPartition range when splitting a task set into partitions.
+        // This should be set to a value which results in computation effort of at least 10k
+        // clock cycles to minimize tast scheduler overhead.
+        // NOTE: The last partition will be smaller than m_MinRange if m_SetSize is not a multiple
+        // of m_MinRange.
+        // Also known as grain size in literature.
+        uint32_t                m_MinRange;
+
+    private:
+        friend class            TaskScheduler;
+        uint32_t                m_RangeToRun;
+    };
+
+    // Subclass IPinnedTask to create tasks which cab be run on a given thread only.
+    class IPinnedTask : public ICompletable
+    {
+    public:
+        IPinnedTask()                      : threadNum(0), pNext(NULL) {}  // default is to run a task on main thread
+        IPinnedTask( uint32_t threadNum_ ) : threadNum(threadNum_), pNext(NULL) {}  // default is to run a task on main thread
+
+
+        // IPinnedTask needs to be non abstract for intrusive list functionality.
+        // Should never be called as should be overridden.
+        virtual void            Execute() { assert(false); }
+
+
+        uint32_t                 threadNum; // thread to run this pinned task on
+        IPinnedTask* volatile pNext;        // Do not use. For intrusive list only.
+    };
+
+    // TaskScheduler implements several callbacks intended for profilers
+    typedef void (*ProfilerCallbackFunc)( uint32_t threadnum_ );
+    struct ProfilerCallbacks
+    {
+        ProfilerCallbackFunc threadStart;
+        ProfilerCallbackFunc threadStop;
+        ProfilerCallbackFunc waitStart;
+        ProfilerCallbackFunc waitStop;
+    };
+
+    class TaskScheduler
+    {
+    public:
+        TaskScheduler();
+        ~TaskScheduler();
+
+        // Call either Initialize() or Initialize( numThreads_ ) before adding tasks.
+
+        // Initialize() will create GetNumHardwareThreads()-1 threads, which is
+        // sufficient to fill the system when including the main thread.
+        // Initialize can be called multiple times - it will wait for completion
+        // before re-initializing.
+        void            Initialize();
+
+        // Initialize( numThreads_ ) - numThreads_ (must be > 0)
+        // will create numThreads_-1 threads, as thread 0 is
+        // the thread on which the initialize was called.
+        void            Initialize( uint32_t numThreads_ );
 
 		// Initialize( numUserThreads_, numThreads_ ).
 		// This version is intended for use with other task systems
@@ -181,37 +161,41 @@
 		// numUserThreads_ task functions.
 		void			InitializeWithUserThreads( uint32_t numUserThreads_, uint32_t numThreads_ );
 
-
-		// Adds the TaskSet to pipe and returns if the pipe is not full.
-		// If the pipe is full, pTaskSet is run.
-		// should only be called from main thread, or within a task
-		void            AddTaskSetToPipe( ITaskSet* pTaskSet );
-
-		// Runs the TaskSets in pipe until true == pTaskSet->GetIsComplete();
-		// This is safe to call from any thread.
-		// If called with 0 it will try to run tasks, and return if none available.
-		void            WaitforTaskSet( const ITaskSet* pTaskSet );
-
-		// Waits for all task sets to complete - not guaranteed to work unless we know we
-		// are in a situation where tasks aren't being continuosly added.
-		void            WaitforAll();
-
-		// Waits for all task sets to complete and shutdown threads - not guaranteed to work unless we know we
-		// are in a situation where tasks aren't being continuosly added.
-		void            WaitforAllAndShutdown();
-
-		// Returns the total maximum number of threads which could be used for running tasks.
-		// This includes both user task threads and enkiTS internally created threads.
-		// Useful for creating thread-safe tables as task function parameter threadnum
-		// is guaranteed to be < GetNumTaskThreads()
-		uint32_t        GetNumTaskThreads() const;
-
-		// TryRunTask will try to run a single task from the pipe.
-		// Returns true if it ran a task, false if not.
-		// Safe to run on any thread.
-		bool			TryRunTask();
-
-		// PreUserThreadRunTasks sets an internal state which controls
+        // Adds the TaskSet to pipe and returns if the pipe is not full.
+        // If the pipe is full, pTaskSet is run.
+        // should only be called from main thread, or within a task
+        void            AddTaskSetToPipe( ITaskSet* pTaskSet );
+
+        // Thread 0 is main thread, otherwise use threadNum
+        void            AddPinnedTask( IPinnedTask* pTask_ );
+
+        // This function will run any IPinnedTask* for current thread, but not run other
+        // Main thread should call this or use a wait to ensure it's tasks are run.
+        void            RunPinnedTasks();
+
+        // Runs the TaskSets in pipe until true == pTaskSet->GetIsComplete();
+        // should only be called from thread which created the taskscheduler , or within a task
+        // if called with 0 it will try to run tasks, and return if none available.
+        void            WaitforTaskSet( const ICompletable* pCompletable_ );
+
+        // Waits for all task sets to complete - not guaranteed to work unless we know we
+        // are in a situation where tasks aren't being continuosly added.
+        void            WaitforAll();
+
+        // Waits for all task sets to complete and shutdown threads - not guaranteed to work unless we know we
+        // are in a situation where tasks aren't being continuosly added.
+        void            WaitforAllAndShutdown();
+
+        // Returns the number of threads created for running tasks + 1
+        // to account for the main thread.
+        uint32_t        GetNumTaskThreads() const;
+
+        // TryRunTask will try to run a single task from the pipe.
+        // Returns true if it ran a task, false if not.
+        // Safe to run on any thread.
+        bool			TryRunTask();
+
+        // PreUserThreadRunTasks sets an internal state which controls
 		// the lifetime of UserThreadRunTasks().
 		// Calling this sets UserThreadRunTasks() to run continuously
 		// until  StopUserThreadRunTasks() is called.
@@ -234,157 +218,17 @@
 		void			StopUserThreadRunTasks();
 
         // Returns the ProfilerCallbacks structure so that it can be modified to
-		// set the callbacks.
-		ProfilerCallbacks* GetProfilerCallbacks();
-
-	private:
-		friend class ThreadNum;
-
-		static THREADFUNC_DECL  TaskingThreadFunction( void* pArgs );
-        void             WaitForTasks( uint32_t threadNum );
-		bool             TryRunTask( uint32_t threadNum, uint32_t& hintPipeToCheck_io_ );
-		void             StartThreads();
-
-		void             Cleanup( bool bWait_ );
-
-		void             SplitAndAddTask( uint32_t threadNum_, SubTaskSet subTask_,
-										  uint32_t rangeToSplit_, int32_t runningCountOffset_ );
-		void             WakeThreads();
-
-
-		TaskPipe*                                                m_pPipesPerThread;
-
-		uint32_t                                                 m_NumThreads;
-		uint32_t												 m_NumEnkiThreads;
-		uint32_t												 m_NumUserThreads;
-		ThreadArgs*                                              m_pThreadArgStore;
-		threadid_t*                                              m_pThreadIDs;
-		uint32_t*												 m_pUserThreadNumStack;
-		volatile int32_t                                         m_UserThreadStackIndex;
-		volatile bool                                            m_bRunning;
-		volatile int32_t                                         m_NumThreadsRunning;
-		volatile int32_t                                         m_NumThreadsWaiting;
-		uint32_t                                                 m_NumPartitions;
-		uint32_t                                                 m_NumInitialPartitions;
-		eventid_t                                                m_NewTaskEvent;
-		volatile bool											 m_bUserThreadsCanRun;
-		ProfilerCallbacks										 m_ProfilerCallbacks;
-
-		TaskScheduler( const TaskScheduler& nocopy );
-		TaskScheduler& operator=( const TaskScheduler& nocopy );
-	};
-=======
-        // Execute range should be overloaded to process tasks. It will be called with a
-        // range_ where range.start >= 0; range.start < range.end; and range.end < m_SetSize;
-        // The range values should be mapped so that linearly processing them in order is cache friendly
-        // i.e. neighbouring values should be close together.
-        // threadnum should not be used for changing processing of data, it's intended purpose
-        // is to allow per-thread data buckets for output.
-        virtual void            ExecuteRange( TaskSetPartition range, uint32_t threadnum  ) = 0;
-
-        // Size of set - usually the number of data items to be processed, see ExecuteRange. Defaults to 1
-        uint32_t                m_SetSize;
-
-        // Minimum size of of TaskSetPartition range when splitting a task set into partitions.
-        // This should be set to a value which results in computation effort of at least 10k
-        // clock cycles to minimize tast scheduler overhead.
-        // NOTE: The last partition will be smaller than m_MinRange if m_SetSize is not a multiple
-        // of m_MinRange.
-        // Also known as grain size in literature.
-        uint32_t                m_MinRange;
-
-    private:
-        friend class            TaskScheduler;
-        uint32_t                m_RangeToRun;
-    };
-
-    // Subclass IPinnedTask to create tasks which cab be run on a given thread only.
-    class IPinnedTask : public ICompletable
-    {
-    public:
-        IPinnedTask()                      : threadNum(0), pNext(NULL) {}  // default is to run a task on main thread
-        IPinnedTask( uint32_t threadNum_ ) : threadNum(threadNum_), pNext(NULL) {}  // default is to run a task on main thread
-
-
-        // IPinnedTask needs to be non abstract for intrusive list functionality.
-        // Should never be called as should be overridden.
-        virtual void            Execute() { assert(false); }
-
-
-        uint32_t                 threadNum; // thread to run this pinned task on
-        IPinnedTask* volatile pNext;        // Do not use. For intrusive list only.
-    };
-
-    // TaskScheduler implements several callbacks intended for profilers
-    typedef void (*ProfilerCallbackFunc)( uint32_t threadnum_ );
-    struct ProfilerCallbacks
-    {
-        ProfilerCallbackFunc threadStart;
-        ProfilerCallbackFunc threadStop;
-        ProfilerCallbackFunc waitStart;
-        ProfilerCallbackFunc waitStop;
-    };
-
-    class TaskScheduler
-    {
-    public:
-        TaskScheduler();
-        ~TaskScheduler();
-
-        // Call either Initialize() or Initialize( numThreads_ ) before adding tasks.
-
-        // Initialize() will create GetNumHardwareThreads()-1 threads, which is
-        // sufficient to fill the system when including the main thread.
-        // Initialize can be called multiple times - it will wait for completion
-        // before re-initializing.
-        void            Initialize();
-
-        // Initialize( numThreads_ ) - numThreads_ (must be > 0)
-        // will create numThreads_-1 threads, as thread 0 is
-        // the thread on which the initialize was called.
-        void            Initialize( uint32_t numThreads_ );
-
-
-        // Adds the TaskSet to pipe and returns if the pipe is not full.
-        // If the pipe is full, pTaskSet is run.
-        // should only be called from main thread, or within a task
-        void            AddTaskSetToPipe( ITaskSet* pTaskSet );
-
-        // Thread 0 is main thread, otherwise use threadNum
-        void            AddPinnedTask( IPinnedTask* pTask_ );
-
-        // This function will run any IPinnedTask* for current thread, but not run other
-        // Main thread should call this or use a wait to ensure it's tasks are run.
-        void            RunPinnedTasks();
-
-        // Runs the TaskSets in pipe until true == pTaskSet->GetIsComplete();
-        // should only be called from thread which created the taskscheduler , or within a task
-        // if called with 0 it will try to run tasks, and return if none available.
-        void            WaitforTaskSet( const ICompletable* pCompletable_ );
-
-        // Waits for all task sets to complete - not guaranteed to work unless we know we
-        // are in a situation where tasks aren't being continuosly added.
-        void            WaitforAll();
-
-        // Waits for all task sets to complete and shutdown threads - not guaranteed to work unless we know we
-        // are in a situation where tasks aren't being continuosly added.
-        void            WaitforAllAndShutdown();
-
-        // Returns the number of threads created for running tasks + 1
-        // to account for the main thread.
-        uint32_t        GetNumTaskThreads() const;
-
-        // Returns the ProfilerCallbacks structure so that it can be modified to
         // set the callbacks.
         ProfilerCallbacks* GetProfilerCallbacks();
 
     private:
+		friend class ThreadNum;
         static THREADFUNC_DECL  TaskingThreadFunction( void* pArgs );
         void             WaitForTasks( uint32_t threadNum );
         void             RunPinnedTasks( uint32_t threadNum );
         bool             TryRunTask( uint32_t threadNum, uint32_t& hintPipeToCheck_io_ );
         void             StartThreads();
-        void             StopThreads( bool bWait_ );
+		void             Cleanup( bool bWait_ );
         void             SplitAndAddTask( uint32_t threadNum_, SubTaskSet subTask_,
                                           uint32_t rangeToSplit_, int32_t runningCountOffset_ );
         void             WakeThreads();
@@ -393,8 +237,12 @@
         PinnedTaskList*                                          m_pPinnedTaskListPerThread;
 
         uint32_t                                                 m_NumThreads;
-        ThreadArgs*                                              m_pThreadNumStore;
+		uint32_t                                                 m_NumEnkiThreads;
+		uint32_t                                                 m_NumUserThreads;
+        ThreadArgs*                                              m_pThreadArgStore;
         threadid_t*                                              m_pThreadIDs;
+        uint32_t*                                                m_pUserThreadNumStack;
+		volatile int32_t                                         m_UserThreadStackIndex;
         volatile bool                                            m_bRunning;
         volatile int32_t                                         m_NumThreadsRunning;
         volatile int32_t                                         m_NumThreadsWaiting;
@@ -402,11 +250,10 @@
         uint32_t                                                 m_NumInitialPartitions;
         semaphoreid_t                                            m_NewTaskSemaphore;
         bool                                                     m_bHaveThreads;
-        ProfilerCallbacks                                         m_ProfilerCallbacks;
+        volatile bool                                            m_bUserThreadsCanRun;
+        ProfilerCallbacks                                        m_ProfilerCallbacks;
 
         TaskScheduler( const TaskScheduler& nocopy );
         TaskScheduler& operator=( const TaskScheduler& nocopy );
     };
->>>>>>> 04e95666
-
 }