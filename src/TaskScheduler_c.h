// Copyright (c) 2013 Doug Binks
// 
// This software is provided 'as-is', without any express or implied
// warranty. In no event will the authors be held liable for any damages
// arising from the use of this software.
// 
// Permission is granted to anyone to use this software for any purpose,
// including commercial applications, and to alter it and redistribute it
// freely, subject to the following restrictions:
// 
// 1. The origin of this software must not be misrepresented; you must not
//    claim that you wrote the original software. If you use this software
//    in a product, an acknowledgement in the product documentation would be
//    appreciated but is not required.
// 2. Altered source versions must be plainly marked as such, and must not be
//    misrepresented as being the original software.
// 3. This notice may not be removed or altered from any source distribution.

#pragma once

#ifdef __cplusplus
extern "C" {
#endif

#include <stdint.h>

typedef struct enkiTaskScheduler enkiTaskScheduler;
typedef struct enkiTaskSet         enkiTaskSet;
typedef struct enkiPinnedTask    enkiPinnedTask;

typedef void (* enkiTaskExecuteRange)( uint32_t start_, uint32_t end, uint32_t threadnum_, void* pArgs_ );
typedef void (* enkiPinnedTaskExecute)( void* pArgs_ );


<<<<<<< HEAD
// Create a task scheduler - will create GetNumHardwareThreads()-1 threads, which is
// sufficient to fill the system when including the main thread.
// Initialize can be called multiple times - it will wait for completion
// before re-initializing.
enkiTaskScheduler*	enkiCreateTaskScheduler();
=======
// Create a new task scheduler
enkiTaskScheduler*    enkiNewTaskScheduler();

// Initialize task scheduler - will create GetNumHardwareThreads()-1 threads, which is
// sufficient to fill the system when including the main thread.
// Initialize can be called multiple times - it will wait for completion
// before re-initializing.
void                enkiInitTaskScheduler(  enkiTaskScheduler* pETS_ );
>>>>>>> 909ed7b0

// Create a task scheduler with numThreads_ (must be > 0)
// will create numThreads_-1 threads, as thread 0 is
// the thread on which the initialize was called.
<<<<<<< HEAD
enkiTaskScheduler*	enkiCreateTaskSchedulerNumThreads( uint32_t numThreads_ );
=======
void                enkiInitTaskSchedulerNumThreads(  enkiTaskScheduler* pETS_, uint32_t numThreads_ );
>>>>>>> 909ed7b0


// Delete a task scheduler
void                enkiDeleteTaskScheduler( enkiTaskScheduler* pETS_ );

// Create a task set.
enkiTaskSet*        enkiCreateTaskSet( enkiTaskScheduler* pETS_, enkiTaskExecuteRange taskFunc_  );

// Delete a task set.
void                enkiDeleteTaskSet( enkiTaskSet* pTaskSet_ );

// Schedule the task
void                enkiAddTaskSetToPipe( enkiTaskScheduler* pETS_, enkiTaskSet* pTaskSet_,
                                           void* pArgs_, uint32_t setSize_ );

// Schedule the task with a minimum range.
// This should be set to a value which results in computation effort of at least 10k
// clock cycles to minimize tast scheduler overhead.
// NOTE: The last partition will be smaller than m_MinRange if m_SetSize is not a multiple
// of m_MinRange.
// Also known as grain size in literature.
void                enkiAddTaskSetToPipeMinRange( enkiTaskScheduler* pETS_, enkiTaskSet* pTaskSet_,
                                                  void* pArgs_, uint32_t setSize_, uint32_t minRange_ );


// Check if TaskSet is complete. Doesn't wait. Returns 1 if complete, 0 if not.
int                    enkiIsTaskSetComplete( enkiTaskScheduler* pETS_, enkiTaskSet* pTaskSet_ );

// Create a pinned task.
enkiPinnedTask*        enkiCreatePinnedTask( enkiTaskScheduler* pETS_, enkiPinnedTaskExecute taskFunc_, uint32_t threadNum_  );

// Delete a pinned task.
void                enkiDeletePinnedTask( enkiPinnedTask* pTaskSet_ );

// Schedule a pinned task
void                enkiAddPinnedTask( enkiTaskScheduler* pETS_, enkiPinnedTask* pTask_,
                                           void* pArgs_ );

// This function will run any enkiPinnedTask* for current thread, but not run other
// Main thread should call this or use a wait to ensure it's tasks are run.
void                enkiRunPinnedTasks( enkiTaskScheduler * pETS_ );

// Check if enkiPinnedTask is complete. Doesn't wait. Returns 1 if complete, 0 if not.
int                    enkiIsPinnedTaskComplete( enkiTaskScheduler* pETS_, enkiPinnedTask* pTask_ );

// Wait for a given task.
// should only be called from thread which created the taskscheduler , or within a task
// if called with 0 it will try to run tasks, and return if none available.
void                enkiWaitForTaskSet( enkiTaskScheduler* pETS_, enkiTaskSet* pTaskSet_ );

// Wait for a given pinned task.
// should only be called from thread which created the taskscheduler , or within a task
// if called with 0 it will try to run tasks, and return if none available.
void                enkiWaitForPinnedTask( enkiTaskScheduler* pETS_, enkiPinnedTask* pTask_ );

// Waits for all task sets to complete - not guaranteed to work unless we know we
// are in a situation where tasks aren't being continuosly added.
void                enkiWaitForAll( enkiTaskScheduler* pETS_ );


// get number of threads
uint32_t            enkiGetNumTaskThreads( enkiTaskScheduler* pETS_ );

<<<<<<< HEAD

=======
// TaskScheduler implements several callbacks intended for profilers
typedef void (*enkiProfilerCallbackFunc)( uint32_t threadnum_ );
struct enkiProfilerCallbacks
{
    enkiProfilerCallbackFunc threadStart;
    enkiProfilerCallbackFunc threadStop;
    enkiProfilerCallbackFunc waitStart;
    enkiProfilerCallbackFunc waitStop;
};

// Get the callback structure so it can be set 
struct enkiProfilerCallbacks*    enkiGetProfilerCallbacks( enkiTaskScheduler* pETS_ );
>>>>>>> 909ed7b0

#ifdef __cplusplus
}
#endif<|MERGE_RESOLUTION|>--- conflicted
+++ resolved
@@ -32,13 +32,6 @@
 typedef void (* enkiPinnedTaskExecute)( void* pArgs_ );
 
 
-<<<<<<< HEAD
-// Create a task scheduler - will create GetNumHardwareThreads()-1 threads, which is
-// sufficient to fill the system when including the main thread.
-// Initialize can be called multiple times - it will wait for completion
-// before re-initializing.
-enkiTaskScheduler*	enkiCreateTaskScheduler();
-=======
 // Create a new task scheduler
 enkiTaskScheduler*    enkiNewTaskScheduler();
 
@@ -47,16 +40,11 @@
 // Initialize can be called multiple times - it will wait for completion
 // before re-initializing.
 void                enkiInitTaskScheduler(  enkiTaskScheduler* pETS_ );
->>>>>>> 909ed7b0
 
-// Create a task scheduler with numThreads_ (must be > 0)
+// Initialize a task scheduler with numThreads_ (must be > 0)
 // will create numThreads_-1 threads, as thread 0 is
 // the thread on which the initialize was called.
-<<<<<<< HEAD
-enkiTaskScheduler*	enkiCreateTaskSchedulerNumThreads( uint32_t numThreads_ );
-=======
 void                enkiInitTaskSchedulerNumThreads(  enkiTaskScheduler* pETS_, uint32_t numThreads_ );
->>>>>>> 909ed7b0
 
 
 // Delete a task scheduler
@@ -120,9 +108,6 @@
 // get number of threads
 uint32_t            enkiGetNumTaskThreads( enkiTaskScheduler* pETS_ );
 
-<<<<<<< HEAD
-
-=======
 // TaskScheduler implements several callbacks intended for profilers
 typedef void (*enkiProfilerCallbackFunc)( uint32_t threadnum_ );
 struct enkiProfilerCallbacks
@@ -135,7 +120,6 @@
 
 // Get the callback structure so it can be set 
 struct enkiProfilerCallbacks*    enkiGetProfilerCallbacks( enkiTaskScheduler* pETS_ );
->>>>>>> 909ed7b0
 
 #ifdef __cplusplus
 }
