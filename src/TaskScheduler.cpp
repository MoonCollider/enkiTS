--- conflicted
+++ resolved
@@ -52,7 +52,6 @@
 		TaskScheduler*  pTaskScheduler;
 	};
 
-<<<<<<< HEAD
 	class ThreadNum
 	{
 	public:
@@ -135,7 +134,7 @@
 	};
 
 }
-=======
+
 namespace
 {
 	SubTaskSet       SplitTask( SubTaskSet& subTask_, uint32_t rangeToSplit_ )
@@ -154,7 +153,6 @@
 
 }
 
->>>>>>> 83c289ce
 
 static void SafeCallback(ProfilerCallbackFunc func_, uint32_t threadnum_)
 {
@@ -358,29 +356,12 @@
 
 void TaskScheduler::WakeThreads()
 {
-<<<<<<< HEAD
-    SubTaskSet subTask;
-    subTask.pTask = pTaskSet;
-    subTask.partition.start = 0;
-    subTask.partition.end = pTaskSet->m_SetSize;
-
-    // set completion to -1 to guarantee it won't be found complete until all subtasks added
-    pTaskSet->m_RunningCount = -1;
-    ThreadNum threadNum( this );
-	if( threadNum.m_ThreadNum == NO_THREAD_NUM )
-	{
-		// just run in this thread
-        pTaskSet->ExecuteRange( subTask.partition, threadNum.m_ThreadNum );
-        pTaskSet->m_RunningCount = 0;
-		return;
-	}
-=======
-	if( m_NumThreadsActive < m_NumThreadsRunning )
+    if( m_NumThreadsWaiting > 0 )
 	{
 		EventSignal( m_NewTaskEvent );
 	}
 }
->>>>>>> 83c289ce
+
 
 void TaskScheduler::SplitAndAddTask( uint32_t threadNum_, SubTaskSet subTask_,
 	uint32_t rangeToSplit_, int32_t runningCountOffset_ )
@@ -392,12 +373,7 @@
 
         // add the partition to the pipe
         ++numAdded;
-<<<<<<< HEAD
-        if( !m_pPipesPerThread[ gtl_threadNum ].WriterTryWriteFront( subTask ) )
-
-=======
         if( !m_pPipesPerThread[ gtl_threadNum ].WriterTryWriteFront( taskToAdd ) )
->>>>>>> 83c289ce
         {
 			if( numAdded > 1 )
 			{
@@ -417,12 +393,6 @@
     // increment running count by number added
     AtomicAdd( &subTask_.pTask->m_RunningCount, numAdded + runningCountOffset_ );
 
-<<<<<<< HEAD
-    if( m_NumThreadsWaiting > 0 )
-	{
-		EventSignal( m_NewTaskEvent );
-	}
-=======
 	WakeThreads();
 }
 
@@ -437,12 +407,21 @@
 
 	uint32_t rangeToSplit = pTaskSet->m_SetSize / m_NumInitialPartitions;
 	if( rangeToSplit < pTaskSet->m_MinRange ) { rangeToSplit = pTaskSet->m_MinRange; }
->>>>>>> 83c289ce
 
     SubTaskSet subTask;
     subTask.pTask = pTaskSet;
     subTask.partition.start = 0;
     subTask.partition.end = pTaskSet->m_SetSize;
+
+	ThreadNum threadNum( this );
+	if( threadNum.m_ThreadNum == NO_THREAD_NUM )
+	{
+		// just run in this thread
+        pTaskSet->ExecuteRange( subTask.partition, threadNum.m_ThreadNum );
+        pTaskSet->m_RunningCount = 0;
+		return;
+	}
+
 	SplitAndAddTask( gtl_threadNum, subTask, rangeToSplit, 1 );
 }
 
