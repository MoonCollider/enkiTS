// Copyright (c) 2013 Doug Binks
// 
// This software is provided 'as-is', without any express or implied
// warranty. In no event will the authors be held liable for any damages
// arising from the use of this software.
// 
// Permission is granted to anyone to use this software for any purpose,
// including commercial applications, and to alter it and redistribute it
// freely, subject to the following restrictions:
// 
// 1. The origin of this software must not be misrepresented; you must not
//    claim that you wrote the original software. If you use this software
//    in a product, an acknowledgement in the product documentation would be
//    appreciated but is not required.
// 2. Altered source versions must be plainly marked as such, and must not be
//    misrepresented as being the original software.
// 3. This notice may not be removed or altered from any source distribution.

#include <assert.h>

#include "TaskScheduler.h"
#include "LockLessMultiReadPipe.h"



using namespace enki;


static const uint32_t PIPESIZE_LOG2 = 8;
static const uint32_t SPIN_COUNT = 100;

// each software thread gets it's own copy of gtl_threadNum, so this is safe to use as a static variable
static const uint32_t									 NO_THREAD_NUM = 0xFFFFFFFF;
static THREAD_LOCAL uint32_t                             gtl_threadNum = NO_THREAD_NUM;
static THREAD_LOCAL enki::TaskScheduler*                 gtl_pCurrTS   = NULL;

namespace enki 
{
	struct TaskSetInfo
	{
		ITaskSet*           pTask;
		TaskSetPartition    partition;
	};

	// we derive class TaskPipe rather than typedef to get forward declaration working easily
	class TaskPipe : public LockLessMultiReadPipe<PIPESIZE_LOG2,enki::TaskSetInfo> {};

	struct ThreadArgs
	{
		uint32_t		threadNum;
		TaskScheduler*  pTaskScheduler;
	};

	class ThreadNum
	{
	public:
		ThreadNum( TaskScheduler* pTaskScheduler  )
			: m_pTS( pTaskScheduler )
			, m_bNeedsRelease( false )
			, m_ThreadNum( gtl_threadNum )
			, m_PrevThreadNum( gtl_threadNum )
			, m_pPrevTS( gtl_pCurrTS )
		{
			// acquire thread id
			if( m_ThreadNum == NO_THREAD_NUM || m_pPrevTS != m_pTS )
			{
				int32_t threadcount = AtomicAdd( &m_pTS->m_NumThreadsRunning, 1 );
				if( threadcount < (int32_t)m_pTS->m_NumThreads )
				{
					int32_t index = AtomicAdd( &m_pTS->m_UserThreadStackIndex, 1 );
					assert( index < (int32_t)m_pTS->m_NumUserThreads );

					volatile uint32_t* pStackPointer = &m_pTS->m_pUserThreadNumStack[ index ];
					while(true)
					{
						m_ThreadNum = *pStackPointer;
						if( NO_THREAD_NUM != m_ThreadNum )
						{
							uint32_t old = AtomicCompareAndSwap( pStackPointer, NO_THREAD_NUM, m_ThreadNum );
							if( old == m_ThreadNum )
							{
								break;
							}
						}
					}


					gtl_threadNum = m_ThreadNum;
					gtl_pCurrTS   = m_pTS;
					m_bNeedsRelease = true;
				}
				else
				{
					AtomicAdd( &m_pTS->m_NumThreadsRunning, -1 );
				}
			}
		}

		~ThreadNum()
		{
			if( m_bNeedsRelease )
			{
				gtl_threadNum = m_PrevThreadNum;
				gtl_pCurrTS   = m_pPrevTS;
				int32_t index = AtomicAdd( &m_pTS->m_UserThreadStackIndex, -1 ) - 1;
				assert( index < (int32_t)m_pTS->m_NumUserThreads );
				assert( index >= 0 );

				volatile uint32_t* pStackPointer = &m_pTS->m_pUserThreadNumStack[ index ];
				while(true)
				{
					uint32_t old = AtomicCompareAndSwap( pStackPointer, m_ThreadNum, NO_THREAD_NUM );
					if( old == NO_THREAD_NUM )
					{
						break;
					}
				}

				AtomicAdd( &m_pTS->m_NumThreadsRunning, -1 );
			}
		}

		uint32_t		m_ThreadNum;
	private:
		ThreadNum(			  const ThreadNum& nocopy_ );
		ThreadNum& operator=( const ThreadNum& nocopy_ );

		bool			m_bNeedsRelease;
		TaskScheduler*	m_pTS;

		uint32_t		m_PrevThreadNum;
		TaskScheduler*  m_pPrevTS;
	};

}


<<<<<<< HEAD


=======
static void SafeCallback(ProfilerCallbackFunc func_, uint32_t threadnum_)
{
	if( func_ )
	{
		func_(threadnum_);
	}
}

ProfilerCallbacks* TaskScheduler::GetProfilerCallbacks()
{
	return &m_ProfilerCallbacks;
}
>>>>>>> de41c47a

THREADFUNC_DECL TaskScheduler::TaskingThreadFunction( void* pArgs )
{
	ThreadArgs args					= *(ThreadArgs*)pArgs;
	uint32_t threadNum				= args.threadNum;
	TaskScheduler*  pTS				= args.pTaskScheduler;
<<<<<<< HEAD
    gtl_threadNum					= threadNum;
	gtl_pCurrTS						= pTS;

    AtomicAdd( &pTS->m_NumThreadsRunning, 1 );

	uint32_t spinCount = 0;
	uint32_t hintPipeToCheck_io = threadNum + 1;	// does not need to be clamped.
    while( pTS->m_bRunning )
    {
		if( !pTS->TryRunTask( threadNum, hintPipeToCheck_io ) )
		{
			// no tasks, will spin then wait
			++spinCount;
			if( spinCount > SPIN_COUNT )
			{
				pTS->WaitForTasks( threadNum );
			}
		}
		else
		{
			spinCount = 0;
		}
   }
	gtl_threadNum = NO_THREAD_NUM;
=======
    gtl_threadNum      = threadNum;
	AtomicAdd( &pTS->m_NumThreadsActive, 1 );

	SafeCallback( pTS->m_ProfilerCallbacks.threadStart, threadNum );
    
    uint32_t spinCount = 0;
	uint32_t hintPipeToCheck_io = threadNum + 1;	// does not need to be clamped.
    while( pTS->m_bRunning )
    {
        if(!pTS->TryRunTask( threadNum, hintPipeToCheck_io ) )
        {
            // no tasks, will spin then wait
            ++spinCount;
            if( spinCount > SPIN_COUNT )
            {
				bool bHaveTasks = false;
				for( uint32_t thread = 0; thread < pTS->m_NumThreads; ++thread )
				{
					if( !pTS->m_pPipesPerThread[ thread ].IsPipeEmpty() )
					{
						bHaveTasks = true;
						break;
					}
				}
				if( bHaveTasks )
				{
					// keep trying
					spinCount = 0;
				}
				else
				{
                    SafeCallback( pTS->m_ProfilerCallbacks.waitStart, threadNum );
                    AtomicAdd( &pTS->m_NumThreadsActive, -1 );
					EventWait( pTS->m_NewTaskEvent, EVENTWAIT_INFINITE );
					AtomicAdd( &pTS->m_NumThreadsActive, 1 );
                    SafeCallback( pTS->m_ProfilerCallbacks.waitStop, threadNum );
                    spinCount = 0;
				}
            }
        }
    }
>>>>>>> de41c47a

    AtomicAdd( &pTS->m_NumThreadsRunning, -1 );
	SafeCallback( pTS->m_ProfilerCallbacks.threadStop, threadNum );

    return 0;
}


void TaskScheduler::StartThreads()
{
    m_bRunning = true;

    m_NewTaskEvent = EventCreate();

    // m_NumEnkiThreads stores the number of internal threads required.
	if( m_NumEnkiThreads )
	{
		m_pThreadArgStore = new ThreadArgs[m_NumEnkiThreads];
		m_pThreadIDs      = new threadid_t[m_NumEnkiThreads];
		for( uint32_t thread = 0; thread < m_NumEnkiThreads; ++thread )
		{
			m_pThreadArgStore[thread].threadNum      = thread;
			m_pThreadArgStore[thread].pTaskScheduler = this;
			ThreadCreate( &m_pThreadIDs[thread], TaskingThreadFunction, &m_pThreadArgStore[thread] );
		}
	}

    // ensure we have sufficient tasks to equally fill either all threads including main
    // or just the threads we've launched, this is outside the firstinit as we want to be able
    // to runtime change it
	if( 1 == m_NumThreads )
	{
		m_NumPartitions = 1;
	}
	else
	{
		m_NumPartitions = m_NumThreads * (m_NumThreads - 1);
	}
}

void TaskScheduler::Cleanup( bool bWait_ )
{
    // wait for them threads quit before deleting data
	if( m_bRunning )
	{
		m_bRunning = false;
		m_bUserThreadsCanRun = false;
		while( bWait_ && m_NumThreadsRunning )
		{
			// keep firing event to ensure all threads pick up state of m_bRunning
			EventSignal( m_NewTaskEvent );
		}

		for( uint32_t thread = 0; thread < m_NumEnkiThreads; ++thread )
		{
			ThreadTerminate( m_pThreadIDs[thread] );
		}

		m_NumThreads = 0;
		m_NumEnkiThreads = 0;
		m_NumUserThreads = 0;
		delete[] m_pThreadArgStore;
		delete[] m_pThreadIDs;
		m_pThreadArgStore = 0;
		m_pThreadIDs = 0;
		EventClose( m_NewTaskEvent );

		m_NumThreadsWaiting = 0;
		m_NumThreadsRunning = 0;
		m_UserThreadStackIndex = 0;

		delete[] m_pPipesPerThread;
		m_pPipesPerThread = 0;

		delete[] m_pUserThreadNumStack;
		m_pUserThreadNumStack = 0;
	}
}

bool TaskScheduler::TryRunTask( uint32_t threadNum, uint32_t& hintPipeToCheck_io_ )
{
	// calling function should acquire a valid threadnum
	if( threadNum >= m_NumThreads )
	{
		return false;
	}

    // check for tasks
    TaskSetInfo info;
    bool bHaveTask = m_pPipesPerThread[ threadNum ].WriterTryReadFront( &info );

	uint32_t threadToCheck = hintPipeToCheck_io_;
    if( m_NumThreads )
    {
		uint32_t checkCount = 0;
        while( !bHaveTask && checkCount < m_NumThreads )
        {
			threadToCheck = ( hintPipeToCheck_io_ + checkCount ) % m_NumThreads;
			if( threadToCheck != threadNum )
			{
				bHaveTask = m_pPipesPerThread[ threadToCheck ].ReaderTryReadBack( &info );
			}
			++checkCount;
        }
    }
        
    if( bHaveTask )
    {
		// update hint, will preserve value unless actually got task from another thread.
		hintPipeToCheck_io_ = threadToCheck;

        // the task has already been divided up by AddTaskSetToPipe, so just run it
        info.pTask->ExecuteRange( info.partition, threadNum );
        AtomicAdd( &info.pTask->m_CompletionCount, -1 );
    }

    return bHaveTask;
}

void TaskScheduler::WaitForTasks( uint32_t threadNum )
{
	bool bHaveTasks = false;
	for( uint32_t thread = 0; thread < m_NumThreads; ++thread )
	{
		if( !m_pPipesPerThread[ thread ].IsPipeEmpty() )
		{
			bHaveTasks = true;
			break;
		}
	}
	if( !bHaveTasks )
	{
		AtomicAdd( &m_NumThreadsWaiting, 1 );
		EventWait( m_NewTaskEvent, EVENTWAIT_INFINITE );
		AtomicAdd( &m_NumThreadsWaiting, -1 );
	}
}

void    TaskScheduler::AddTaskSetToPipe( ITaskSet* pTaskSet )
{
    TaskSetInfo info;
    info.pTask = pTaskSet;
    info.partition.start = 0;
    info.partition.end = pTaskSet->m_SetSize;

    // no one owns the task as yet, so just add to count
    pTaskSet->m_CompletionCount = 0;
	ThreadNum threadNum( this );
	if( threadNum.m_ThreadNum == NO_THREAD_NUM )
	{
		// just run in this thread
		++pTaskSet->m_CompletionCount;
        pTaskSet->ExecuteRange( info.partition, threadNum.m_ThreadNum );
        --pTaskSet->m_CompletionCount;
		return;
	}

    // divide task up and add to pipe
    uint32_t numToRun = info.pTask->m_SetSize / m_NumPartitions;
    if( numToRun == 0 ) { numToRun = 1; }
    uint32_t rangeLeft = info.partition.end - info.partition.start ;
    while( rangeLeft )
    {
        if( numToRun > rangeLeft )
        {
            numToRun = rangeLeft;
        }
        info.partition.start = pTaskSet->m_SetSize - rangeLeft;
        info.partition.end = info.partition.start + numToRun;
        rangeLeft -= numToRun;

        // add the partition to the pipe
        AtomicAdd( &info.pTask->m_CompletionCount, +1 );
        if( !m_pPipesPerThread[ threadNum.m_ThreadNum ].WriterTryWriteFront( info ) )
        {
			if( m_NumThreadsWaiting > 0 )
			{
				EventSignal( m_NewTaskEvent );
			}
            info.pTask->ExecuteRange( info.partition, threadNum.m_ThreadNum );
            --pTaskSet->m_CompletionCount;
        }
    }

	if( m_NumThreadsWaiting > 0 )
	{
		EventSignal( m_NewTaskEvent );
	}

}

void    TaskScheduler::WaitforTaskSet( const ITaskSet* pTaskSet )
{
<<<<<<< HEAD
	ThreadNum threadNum( this );
	uint32_t hintPipeToCheck_io = threadNum.m_ThreadNum  + 1;	// does not need to be clamped.
=======
	uint32_t hintPipeToCheck_io = gtl_threadNum + 1;	// does not need to be clamped.
>>>>>>> de41c47a
	if( pTaskSet )
	{
		while( pTaskSet->m_CompletionCount )
		{
<<<<<<< HEAD
			TryRunTask( threadNum.m_ThreadNum, hintPipeToCheck_io );
=======
			TryRunTask( gtl_threadNum, hintPipeToCheck_io );
>>>>>>> de41c47a
			// should add a spin then wait for task completion event.
		}
	}
	else
	{
<<<<<<< HEAD
			TryRunTask( threadNum.m_ThreadNum, hintPipeToCheck_io );
=======
			TryRunTask( gtl_threadNum, hintPipeToCheck_io );
>>>>>>> de41c47a
	}
}

void    TaskScheduler::WaitforAll()
{
	ThreadNum threadNum( this );

	int32_t amRunningThread = 0;
	if( threadNum.m_ThreadNum != NO_THREAD_NUM ) { amRunningThread = 1; }

    bool bHaveTasks = true;
<<<<<<< HEAD
 	uint32_t hintPipeToCheck_io = threadNum.m_ThreadNum  + 1;	// does not need to be clamped.
    while( bHaveTasks || ( m_NumThreadsWaiting < m_NumThreadsRunning - amRunningThread ) )
    {
        TryRunTask( threadNum.m_ThreadNum, hintPipeToCheck_io );
=======
 	uint32_t hintPipeToCheck_io = gtl_threadNum  + 1;	// does not need to be clamped.
    while( bHaveTasks || m_NumThreadsActive)
    {
        TryRunTask( gtl_threadNum, hintPipeToCheck_io );
>>>>>>> de41c47a
        bHaveTasks = false;
        for( uint32_t thread = 0; thread < m_NumThreads; ++thread )
        {
            if( !m_pPipesPerThread[ thread ].IsPipeEmpty() )
            {
                bHaveTasks = true;
                break;
            }
        }
     }
}

void    TaskScheduler::WaitforAllAndShutdown()
{
    WaitforAll();
    Cleanup( true );
}

uint32_t TaskScheduler::GetNumTaskThreads() const
{
    return m_NumThreads;
}

bool	TaskScheduler::TryRunTask()
{
	ThreadNum threadNum( this );
	uint32_t hintPipeToCheck_io = threadNum.m_ThreadNum  + 1;	// does not need to be clamped.
	return TryRunTask( threadNum.m_ThreadNum, hintPipeToCheck_io );
}

void	TaskScheduler::PreUserThreadRunTasks()
{
	m_bUserThreadsCanRun = true;
}

void	TaskScheduler::UserThreadRunTasks()
{
	ThreadNum threadNum(this);

	uint32_t spinCount = 0;
	uint32_t hintPipeToCheck_io = threadNum.m_ThreadNum  + 1;	// does not need to be clamped.
    while( m_bRunning && m_bUserThreadsCanRun)
    {
		if( !TryRunTask( threadNum.m_ThreadNum, hintPipeToCheck_io ) )
		{
			// no tasks, will spin then wait
			++spinCount;
			if( spinCount > SPIN_COUNT )
			{
				WaitForTasks( threadNum.m_ThreadNum );
			}
		}
		else
		{
			spinCount = 0;
		}
   }
}

void	TaskScheduler::StopUserThreadRunTasks()
{
	m_bUserThreadsCanRun = false;
	ThreadNum threadNum(this);

	int32_t amUserThread    = 0;
	int32_t amRunningThread = 0;
	if( threadNum.m_ThreadNum != NO_THREAD_NUM ) {
		amRunningThread = 1;
		if( threadNum.m_ThreadNum >= m_NumEnkiThreads ) { 
			amUserThread = 1;
		}
	}

	do
	{
		EventSignal( m_NewTaskEvent );	// wake up any sleeping threads.
	} while( m_NumThreadsWaiting && ( m_UserThreadStackIndex > amUserThread ) );
}

TaskScheduler::TaskScheduler()
		: m_pPipesPerThread(NULL)
		, m_NumThreads(0)
		, m_NumEnkiThreads(0)
		, m_NumUserThreads(0)
		, m_pThreadArgStore(NULL)
		, m_pThreadIDs(NULL)
		, m_pUserThreadNumStack(NULL)
		, m_UserThreadStackIndex(0)
		, m_bRunning(false)
		, m_NumThreadsRunning(0)
		, m_NumThreadsWaiting(0)
		, m_NumPartitions(0)
		, m_bUserThreadsCanRun(false)
{
	memset(&m_ProfilerCallbacks, 0, sizeof(m_ProfilerCallbacks));
}

TaskScheduler::~TaskScheduler()
{
    Cleanup( true );
}

void    TaskScheduler::Initialize( uint32_t numThreads_ )
{
	assert( numThreads_ );

	InitializeWithUserThreads( 1, numThreads_ - 1 );
}

void   TaskScheduler::Initialize()
{
	Initialize( GetNumHardwareThreads() );
}

void TaskScheduler::InitializeWithUserThreads( uint32_t numUserThreads_, uint32_t numThreads_ )
{
	assert( numUserThreads_ );

	Cleanup( true ); // Stops threads, waiting for them.

	m_NumThreads	 = numThreads_ + numUserThreads_;
	m_NumEnkiThreads = numThreads_;
	m_NumUserThreads = numUserThreads_;

    m_pPipesPerThread = new TaskPipe[ m_NumThreads ];
	m_pUserThreadNumStack = new uint32_t[ m_NumUserThreads ];
	for( uint32_t i = 0; i < m_NumUserThreads; ++i )
	{
		// user thread nums start at m_NumEnkiThreads
		m_pUserThreadNumStack[i] = m_NumEnkiThreads + i;
	}


    StartThreads();
}

void TaskScheduler::InitializeWithUserThreads( )
{
	InitializeWithUserThreads( GetNumHardwareThreads(), 0 );
}<|MERGE_RESOLUTION|>--- conflicted
+++ resolved
@@ -134,11 +134,6 @@
 
 }
 
-
-<<<<<<< HEAD
-
-
-=======
 static void SafeCallback(ProfilerCallbackFunc func_, uint32_t threadnum_)
 {
 	if( func_ )
@@ -151,18 +146,19 @@
 {
 	return &m_ProfilerCallbacks;
 }
->>>>>>> de41c47a
+
 
 THREADFUNC_DECL TaskScheduler::TaskingThreadFunction( void* pArgs )
 {
 	ThreadArgs args					= *(ThreadArgs*)pArgs;
 	uint32_t threadNum				= args.threadNum;
 	TaskScheduler*  pTS				= args.pTaskScheduler;
-<<<<<<< HEAD
     gtl_threadNum					= threadNum;
 	gtl_pCurrTS						= pTS;
 
     AtomicAdd( &pTS->m_NumThreadsRunning, 1 );
+
+    SafeCallback( pTS->m_ProfilerCallbacks.threadStart, threadNum );
 
 	uint32_t spinCount = 0;
 	uint32_t hintPipeToCheck_io = threadNum + 1;	// does not need to be clamped.
@@ -183,49 +179,6 @@
 		}
    }
 	gtl_threadNum = NO_THREAD_NUM;
-=======
-    gtl_threadNum      = threadNum;
-	AtomicAdd( &pTS->m_NumThreadsActive, 1 );
-
-	SafeCallback( pTS->m_ProfilerCallbacks.threadStart, threadNum );
-    
-    uint32_t spinCount = 0;
-	uint32_t hintPipeToCheck_io = threadNum + 1;	// does not need to be clamped.
-    while( pTS->m_bRunning )
-    {
-        if(!pTS->TryRunTask( threadNum, hintPipeToCheck_io ) )
-        {
-            // no tasks, will spin then wait
-            ++spinCount;
-            if( spinCount > SPIN_COUNT )
-            {
-				bool bHaveTasks = false;
-				for( uint32_t thread = 0; thread < pTS->m_NumThreads; ++thread )
-				{
-					if( !pTS->m_pPipesPerThread[ thread ].IsPipeEmpty() )
-					{
-						bHaveTasks = true;
-						break;
-					}
-				}
-				if( bHaveTasks )
-				{
-					// keep trying
-					spinCount = 0;
-				}
-				else
-				{
-                    SafeCallback( pTS->m_ProfilerCallbacks.waitStart, threadNum );
-                    AtomicAdd( &pTS->m_NumThreadsActive, -1 );
-					EventWait( pTS->m_NewTaskEvent, EVENTWAIT_INFINITE );
-					AtomicAdd( &pTS->m_NumThreadsActive, 1 );
-                    SafeCallback( pTS->m_ProfilerCallbacks.waitStop, threadNum );
-                    spinCount = 0;
-				}
-            }
-        }
-    }
->>>>>>> de41c47a
 
     AtomicAdd( &pTS->m_NumThreadsRunning, -1 );
 	SafeCallback( pTS->m_ProfilerCallbacks.threadStop, threadNum );
@@ -358,10 +311,12 @@
 	}
 	if( !bHaveTasks )
 	{
-		AtomicAdd( &m_NumThreadsWaiting, 1 );
+        SafeCallback( m_ProfilerCallbacks.waitStart, threadNum );
+        AtomicAdd( &m_NumThreadsWaiting, 1 );
 		EventWait( m_NewTaskEvent, EVENTWAIT_INFINITE );
 		AtomicAdd( &m_NumThreadsWaiting, -1 );
-	}
+        SafeCallback( m_ProfilerCallbacks.waitStop, threadNum );
+    }
 }
 
 void    TaskScheduler::AddTaskSetToPipe( ITaskSet* pTaskSet )
@@ -419,31 +374,19 @@
 
 void    TaskScheduler::WaitforTaskSet( const ITaskSet* pTaskSet )
 {
-<<<<<<< HEAD
 	ThreadNum threadNum( this );
 	uint32_t hintPipeToCheck_io = threadNum.m_ThreadNum  + 1;	// does not need to be clamped.
-=======
-	uint32_t hintPipeToCheck_io = gtl_threadNum + 1;	// does not need to be clamped.
->>>>>>> de41c47a
 	if( pTaskSet )
 	{
 		while( pTaskSet->m_CompletionCount )
 		{
-<<<<<<< HEAD
 			TryRunTask( threadNum.m_ThreadNum, hintPipeToCheck_io );
-=======
-			TryRunTask( gtl_threadNum, hintPipeToCheck_io );
->>>>>>> de41c47a
 			// should add a spin then wait for task completion event.
 		}
 	}
 	else
 	{
-<<<<<<< HEAD
 			TryRunTask( threadNum.m_ThreadNum, hintPipeToCheck_io );
-=======
-			TryRunTask( gtl_threadNum, hintPipeToCheck_io );
->>>>>>> de41c47a
 	}
 }
 
@@ -455,17 +398,10 @@
 	if( threadNum.m_ThreadNum != NO_THREAD_NUM ) { amRunningThread = 1; }
 
     bool bHaveTasks = true;
-<<<<<<< HEAD
  	uint32_t hintPipeToCheck_io = threadNum.m_ThreadNum  + 1;	// does not need to be clamped.
     while( bHaveTasks || ( m_NumThreadsWaiting < m_NumThreadsRunning - amRunningThread ) )
     {
         TryRunTask( threadNum.m_ThreadNum, hintPipeToCheck_io );
-=======
- 	uint32_t hintPipeToCheck_io = gtl_threadNum  + 1;	// does not need to be clamped.
-    while( bHaveTasks || m_NumThreadsActive)
-    {
-        TryRunTask( gtl_threadNum, hintPipeToCheck_io );
->>>>>>> de41c47a
         bHaveTasks = false;
         for( uint32_t thread = 0; thread < m_NumThreads; ++thread )
         {
