--- conflicted
+++ resolved
@@ -61,8 +61,6 @@
 	};
 }
 
-<<<<<<< HEAD
-=======
 namespace
 {
 	SubTaskSet       SplitTask( SubTaskSet& subTask_, uint32_t rangeToSplit_ )
@@ -81,8 +79,6 @@
 
 }
 
-
->>>>>>> 15687366
 static void SafeCallback(ProfilerCallbackFunc func_, uint32_t threadnum_)
 {
     if( func_ != nullptr )
@@ -250,8 +246,8 @@
 		{
 			SubTaskSet taskToRun = SplitTask( subTask, subTask.pTask->m_RangeToRun );
 			SplitAndAddTask( gtl_threadNum, subTask, subTask.pTask->m_RangeToRun, 0 );
-			subTask.pTask->ExecuteRange( taskToRun.partition, threadNum );
-			AtomicAdd( &taskToRun.pTask->m_RunningCount, -1 );
+			taskToRun.pTask->ExecuteRange( taskToRun.partition, threadNum );
+			taskToRun.pTask->m_RunningCount.fetch_sub(1,std::memory_order_relaxed );
 		}
 		else
 		{
@@ -269,12 +265,6 @@
 void TaskScheduler::SplitAndAddTask( uint32_t threadNum_, SubTaskSet subTask_,
 	uint32_t rangeToSplit_, int32_t runningCountOffset_ )
 {
-<<<<<<< HEAD
-
-    uint32_t rangeLeft = subTask_.partition.end - subTask_.partition.start;
-	uint32_t rangeEnd  = subTask_.partition.end;
-=======
->>>>>>> 15687366
     int32_t numAdded = 0;
     while( subTask_.partition.start != subTask_.partition.end )
     {
