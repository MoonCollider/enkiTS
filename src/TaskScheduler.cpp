--- conflicted
+++ resolved
@@ -35,13 +35,10 @@
 #endif
 
 // each software thread gets it's own copy of gtl_threadNum, so this is safe to use as a static variable
-<<<<<<< HEAD
 static const uint32_t									 NO_THREAD_NUM = 0xFFFFFFFF;
-static THREAD_LOCAL uint32_t                             gtl_threadNum = NO_THREAD_NUM;
-static THREAD_LOCAL enki::TaskScheduler*                 gtl_pCurrTS   = NULL;
-=======
-static thread_local uint32_t                             gtl_threadNum       = 0;
->>>>>>> ca0fc94e
+static thread_local uint32_t                             gtl_threadNum = NO_THREAD_NUM;
+static thread_local enki::TaskScheduler*                 gtl_pCurrTS   = NULL;
+
 
 namespace enki 
 {
@@ -73,21 +70,21 @@
 			// acquire thread id
 			if( m_ThreadNum == NO_THREAD_NUM || m_pPrevTS != m_pTS )
 			{
-				int32_t threadcount = AtomicAdd( &m_pTS->m_NumThreadsRunning, 1 );
+
+				int32_t threadcount = m_pTS->m_NumThreadsRunning++;
 				if( threadcount < (int32_t)m_pTS->m_NumThreads )
 				{
 					m_PrevThreadNum = m_ThreadNum;
-					int32_t index = AtomicAdd( &m_pTS->m_UserThreadStackIndex, 1 );
+					int32_t index = m_pTS->m_UserThreadStackIndex++;
 					assert( index < (int32_t)m_pTS->m_NumUserThreads );
 
-					volatile uint32_t* pStackPointer = &m_pTS->m_pUserThreadNumStack[ index ];
+					std::atomic<uint32_t>* pStackPointer = &m_pTS->m_pUserThreadNumStack[ index ];
 					while(true)
 					{
 						m_ThreadNum = *pStackPointer;
 						if( NO_THREAD_NUM != m_ThreadNum )
 						{
-							uint32_t old = AtomicCompareAndSwap( pStackPointer, NO_THREAD_NUM, m_ThreadNum );
-							if( old == m_ThreadNum )
+							if(  pStackPointer->compare_exchange_strong( m_ThreadNum, NO_THREAD_NUM ) )
 							{
 								break;
 							}
@@ -101,7 +98,7 @@
 				}
 				else
 				{
-					AtomicAdd( &m_pTS->m_NumThreadsRunning, -1 );
+					--m_pTS->m_NumThreadsRunning;
 				}
 			}
 		}
@@ -112,21 +109,21 @@
 			{
 				gtl_threadNum = m_PrevThreadNum;
 				gtl_pCurrTS   = m_pPrevTS;
-				int32_t index = AtomicAdd( &m_pTS->m_UserThreadStackIndex, -1 ) - 1;
+				int32_t index = --m_pTS->m_UserThreadStackIndex;
 				assert( index < (int32_t)m_pTS->m_NumUserThreads );
 				assert( index >= 0 );
 
-				volatile uint32_t* pStackPointer = &m_pTS->m_pUserThreadNumStack[ index ];
+				std::atomic<uint32_t>* pStackPointer = &m_pTS->m_pUserThreadNumStack[ index ];
+				uint32_t desired = NO_THREAD_NUM;
 				while(true)
 				{
-					uint32_t old = AtomicCompareAndSwap( pStackPointer, m_ThreadNum, NO_THREAD_NUM );
-					if( old == NO_THREAD_NUM )
+					if( pStackPointer->compare_exchange_strong( desired, m_ThreadNum ) )
 					{
 						break;
 					}
 				}
 
-				AtomicAdd( &m_pTS->m_NumThreadsRunning, -1 );
+				--m_pTS->m_NumThreadsRunning;
 			}
 		}
 
@@ -144,23 +141,20 @@
 
 }
 
-<<<<<<< HEAD
-
-
-
-
-THREADFUNC_DECL TaskScheduler::TaskingThreadFunction( void* pArgs )
-{
-	ThreadArgs args					= *(ThreadArgs*)pArgs;
-	uint32_t threadNum				= args.threadNum;
-	TaskScheduler*  pTS				= args.pTaskScheduler;
+
+
+
+
+void TaskScheduler::TaskingThreadFunction( const ThreadArgs& args_ )
+{
+	uint32_t threadNum				= args_.threadNum;
+	TaskScheduler*  pTS				= args_.pTaskScheduler;
     gtl_threadNum					= threadNum;
 	gtl_pCurrTS						= pTS;
-
-    AtomicAdd( &pTS->m_NumThreadsRunning, 1 );
-
-	uint32_t spinCount = 0;
-    while( pTS->m_bRunning )
+	pTS->m_NumThreadsRunning.fetch_add(1, std::memory_order_relaxed );
+    
+    uint32_t spinCount = 0;
+    while( pTS->m_bRunning.load( std::memory_order_relaxed ) )
     {
 		if( !pTS->TryRunTask( threadNum ) )
 		{
@@ -175,19 +169,7 @@
 		{
 			spinCount = 0;
 		}
-   }
-	gtl_threadNum = NO_THREAD_NUM;
-=======
-void TaskScheduler::TaskingThreadFunction( const ThreadArgs& args_ )
-{
-	uint32_t threadNum				= args_.threadNum;
-	TaskScheduler*  pTS				= args_.pTaskScheduler;
-    gtl_threadNum      = threadNum;
-	pTS->m_NumThreadsActive.fetch_add(1, std::memory_order_relaxed );
-    
-    uint32_t spinCount = 0;
-    while( pTS->m_bRunning.load( std::memory_order_relaxed ) )
-    {
+		/*
         if(!pTS->TryRunTask( threadNum ) )
         {
             // no tasks, will spin then wait
@@ -219,56 +201,32 @@
 				}
             }
         }
+		*/
     }
->>>>>>> ca0fc94e
 
     pTS->m_NumThreadsRunning.fetch_sub( 1, std::memory_order_relaxed );
+	gtl_threadNum = NO_THREAD_NUM;
+	gtl_pCurrTS   = NULL;
     return;
 }
 
 
 void TaskScheduler::StartThreads()
 {
-<<<<<<< HEAD
     m_bRunning = true;
-
-    m_NewTaskEvent = EventCreate();
 
     // m_NumEnkiThreads stores the number of internal threads required.
 	if( m_NumEnkiThreads )
 	{
 		m_pThreadArgStore = new ThreadArgs[m_NumEnkiThreads];
-		m_pThreadIDs      = new threadid_t[m_NumEnkiThreads];
-		m_pThreadArgStore[0].threadNum      = 0;
-		m_pThreadArgStore[0].pTaskScheduler = this;
-		m_pThreadIDs[0] = 0;
+		m_pThreads      = new std::thread*[m_NumEnkiThreads];
 		for( uint32_t thread = 0; thread < m_NumEnkiThreads; ++thread )
 		{
 			m_pThreadArgStore[thread].threadNum      = thread;
 			m_pThreadArgStore[thread].pTaskScheduler = this;
-			ThreadCreate( &m_pThreadIDs[thread], TaskingThreadFunction, &m_pThreadArgStore[thread] );
-		}
-	}
-=======
-    if( m_bHaveThreads )
-    {
-        return;
-    }
-    m_bRunning = 1;
-
-    // we create one less thread than m_NumThreads as the main thread counts as one
-    m_pThreadNumStore = new ThreadArgs[m_NumThreads];
-    m_pThreads		  = new std::thread*[m_NumThreads];
-	m_pThreadNumStore[0].threadNum      = 0;
-	m_pThreadNumStore[0].pTaskScheduler = this;
-    for( uint32_t thread = 1; thread < m_NumThreads; ++thread )
-    {
-		m_pThreadNumStore[thread].threadNum      = thread;
-		m_pThreadNumStore[thread].pTaskScheduler = this;
-        m_pThreads[thread] = new std::thread( TaskingThreadFunction, m_pThreadNumStore[thread] );
-        ++m_NumThreadsRunning;
-    }
->>>>>>> ca0fc94e
+			m_pThreads[thread] = new std::thread( TaskingThreadFunction, m_pThreadArgStore[thread] );
+		}
+	}
 
     // ensure we have sufficient tasks to equally fill either all threads including main
     // or just the threads we've launched, this is outside the firstinit as we want to be able
@@ -285,7 +243,6 @@
 
 void TaskScheduler::Cleanup( bool bWait_ )
 {
-<<<<<<< HEAD
     // wait for them threads quit before deleting data
 	if( m_bRunning )
 	{
@@ -294,46 +251,22 @@
 		while( bWait_ && m_NumThreadsRunning )
 		{
 			// keep firing event to ensure all threads pick up state of m_bRunning
-			EventSignal( m_NewTaskEvent );
+           m_NewTaskEvent.notify_all();
 		}
 
 		for( uint32_t thread = 0; thread < m_NumEnkiThreads; ++thread )
 		{
-			ThreadTerminate( m_pThreadIDs[thread] );
+			delete m_pThreads[thread];
 		}
 
 		m_NumThreads = 0;
 		m_NumEnkiThreads = 0;
 		m_NumUserThreads = 0;
 		delete[] m_pThreadArgStore;
-		delete[] m_pThreadIDs;
+		delete[] m_pThreads;
 		m_pThreadArgStore = 0;
-		m_pThreadIDs = 0;
-		EventClose( m_NewTaskEvent );
-
+		m_pThreads = 0;
 		m_NumThreadsWaiting = 0;
-=======
-    if( m_bHaveThreads )
-    {
-        // wait for them threads quit before deleting data
-        m_bRunning = 0;
-        while( bWait_ && m_NumThreadsRunning )
-        {
-            // keep firing event to ensure all threads pick up state of m_bRunning
-           m_NewTaskEvent.notify_all();
-        }
-
-
-
-		m_NumThreads = 0;
-        delete[] m_pThreadNumStore;
-        delete[] m_pThreads;
-        m_pThreadNumStore = 0;
-        m_pThreads = 0;
-
-        m_bHaveThreads = false;
-		m_NumThreadsActive = 0;
->>>>>>> ca0fc94e
 		m_NumThreadsRunning = 0;
 		m_UserThreadStackIndex = 0;
 
@@ -393,9 +326,10 @@
 	}
 	if( !bHaveTasks )
 	{
-		AtomicAdd( &m_NumThreadsWaiting, 1 );
-		EventWait( m_NewTaskEvent, EVENTWAIT_INFINITE );
-		AtomicAdd( &m_NumThreadsWaiting, -1 );
+		++m_NumThreadsWaiting;
+		std::unique_lock<std::mutex> lk( m_NewTaskEventMutex );
+		m_NewTaskEvent.wait( lk );
+		--m_NumThreadsWaiting;
 	}
 }
 
@@ -407,19 +341,16 @@
     info.partition.end = pTaskSet->m_SetSize;
 
     // no one owns the task as yet, so just add to count
-<<<<<<< HEAD
-    pTaskSet->m_CompletionCount = 0;
+    pTaskSet->m_CompletionCount.store( 0, std::memory_order_relaxed );
 	ThreadNum threadNum( this );
 	if( threadNum.m_ThreadNum == NO_THREAD_NUM )
 	{
 		// just run in this thread
-		info.pTask->m_CompletionCount += 1;
-        info.pTask->ExecuteRange( info.partition, threadNum.m_ThreadNum );
+		++pTaskSet->m_CompletionCount;
+        pTaskSet->ExecuteRange( info.partition, threadNum.m_ThreadNum );
         --pTaskSet->m_CompletionCount;
 	}
-=======
-    pTaskSet->m_CompletionCount.store( 0, std::memory_order_relaxed );
->>>>>>> ca0fc94e
+
 
     // divide task up and add to pipe
     uint32_t numToRun = info.pTask->m_SetSize / m_NumPartitions;
@@ -436,39 +367,23 @@
         rangeLeft -= numToRun;
 
         // add the partition to the pipe
-<<<<<<< HEAD
-        AtomicAdd( &info.pTask->m_CompletionCount, +1 );
-        if( !m_pPipesPerThread[ threadNum.m_ThreadNum ].WriterTryWriteFront( info ) )
-        {
-			if( m_NumThreadsWaiting > 0 )
-=======
+
         info.pTask->m_CompletionCount.fetch_add( 1, std::memory_order_relaxed );
         if( !m_pPipesPerThread[ gtl_threadNum ].WriterTryWriteFront( info ) )
         {
-			if( m_NumThreadsActive.load( std::memory_order_relaxed ) < m_NumThreadsRunning.load( std::memory_order_relaxed ) )
->>>>>>> ca0fc94e
+			if( m_NumThreadsWaiting.load( std::memory_order_relaxed ) > 0 )
 			{
 				m_NewTaskEvent.notify_all();
 			}
-<<<<<<< HEAD
             info.pTask->ExecuteRange( info.partition, threadNum.m_ThreadNum );
-            --pTaskSet->m_CompletionCount;
-        }
-    }
-
-	if( m_NumThreadsWaiting > 0 )
-=======
-            info.pTask->ExecuteRange( info.partition, gtl_threadNum );
             pTaskSet->m_CompletionCount.fetch_sub(1,std::memory_order_relaxed );
         }
     }
 
-	if( m_NumThreadsActive.load( std::memory_order_relaxed ) < m_NumThreadsRunning.load( std::memory_order_relaxed ) )
->>>>>>> ca0fc94e
+	if( m_NumThreadsWaiting.load( std::memory_order_relaxed )  )
 	{
 		m_NewTaskEvent.notify_all();
 	}
-
 }
 
 void    TaskScheduler::WaitforTaskSet( const ITaskSet* pTaskSet )
@@ -496,11 +411,7 @@
 	if( threadNum.m_ThreadNum != NO_THREAD_NUM ) { amRunningThread = 1; }
 
     bool bHaveTasks = true;
-<<<<<<< HEAD
-    while( bHaveTasks || ( m_NumThreadsWaiting < m_NumThreadsRunning - amRunningThread ) )
-=======
-    while( bHaveTasks || m_NumThreadsActive.load( std::memory_order_relaxed ) )
->>>>>>> ca0fc94e
+    while( bHaveTasks || ( m_NumThreadsWaiting.load( std::memory_order_relaxed ) < m_NumThreadsRunning.load( std::memory_order_relaxed ) - amRunningThread ) )
     {
         TryRunTask( threadNum.m_ThreadNum );
         bHaveTasks = false;
@@ -563,25 +474,19 @@
 void	TaskScheduler::StopUserThreadRunTasks()
 {
 	m_bUserThreadsCanRun = false;
-	EventSignal( m_NewTaskEvent );	// wake up any sleeping threads.
+	m_NewTaskEvent.notify_all();
 }
 
 TaskScheduler::TaskScheduler()
 		: m_pPipesPerThread(NULL)
 		, m_NumThreads(0)
-<<<<<<< HEAD
 		, m_NumEnkiThreads(0)
 		, m_NumUserThreads(0)
 		, m_pThreadArgStore(NULL)
-		, m_pThreadIDs(NULL)
 		, m_pUserThreadNumStack(NULL)
 		, m_UserThreadStackIndex(0)
 		, m_bRunning(false)
-=======
-		, m_pThreadNumStore(NULL)
 		, m_pThreads(NULL)
-		, m_bRunning(0)
->>>>>>> ca0fc94e
 		, m_NumThreadsRunning(0)
 		, m_NumThreadsWaiting(0)
 		, m_NumPartitions(0)
@@ -603,7 +508,7 @@
 
 void   TaskScheduler::Initialize()
 {
-	Initialize( GetNumHardwareThreads() );
+	Initialize( std::thread::hardware_concurrency() );
 }
 
 void TaskScheduler::InitializeWithUserThreads( uint32_t numUserThreads_, uint32_t numThreads_ )
@@ -617,7 +522,7 @@
 	m_NumUserThreads = numUserThreads_;
 
     m_pPipesPerThread = new TaskPipe[ m_NumThreads ];
-	m_pUserThreadNumStack = new uint32_t[ m_NumUserThreads ];
+	m_pUserThreadNumStack = new std::atomic<uint32_t>[ m_NumUserThreads ];
 	for( uint32_t i = 0; i < m_NumUserThreads; ++i )
 	{
 		// user thread nums start at m_NumEnkiThreads
@@ -630,9 +535,5 @@
 
 void TaskScheduler::InitializeWithUserThreads( )
 {
-<<<<<<< HEAD
-	InitializeWithUserThreads( GetNumHardwareThreads(), 0 );
-=======
-	Initialize( std::thread::hardware_concurrency() );
->>>>>>> ca0fc94e
+	InitializeWithUserThreads( std::thread::hardware_concurrency(), 0 );
 }