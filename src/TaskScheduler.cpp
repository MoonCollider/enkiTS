--- conflicted
+++ resolved
@@ -318,19 +318,15 @@
     subTask.partition.end = pTaskSet->m_SetSize;
 
     // set completion to -1 to guarantee it won't be found complete until all subtasks added
-<<<<<<< HEAD
-    pTaskSet->m_CompletionCount.store( -1, std::memory_order_relaxed );
+    pTaskSet->m_RunningCount.store( -1, std::memory_order_relaxed );
     ThreadNum threadNum( this );
 	if( threadNum.m_ThreadNum == NO_THREAD_NUM )
 	{
 		// just run in this thread
         pTaskSet->ExecuteRange( subTask.partition, threadNum.m_ThreadNum );
-        pTaskSet->m_CompletionCount.store( 0, std::memory_order_relaxed );
+        pTaskSet->m_RunningCount.store( 0, std::memory_order_relaxed );
         return;
 	}
-=======
-    pTaskSet->m_RunningCount.store( -1, std::memory_order_relaxed );
->>>>>>> 3df76eea
 
     // divide task up and add to pipe
     uint32_t rangeToRun = subTask.pTask->m_SetSize / m_NumPartitions;
