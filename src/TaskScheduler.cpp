--- conflicted
+++ resolved
@@ -55,44 +55,32 @@
 	};
 }
 
-<<<<<<< HEAD
+static void SafeCallback(ProfilerCallbackFunc func_, uint32_t threadnum_)
+{
+    if( func_ != nullptr )
+    {
+        func_(threadnum_);
+    }
+}
+
+ProfilerCallbacks* TaskScheduler::GetProfilerCallbacks()
+{
+    return &m_ProfilerCallbacks;
+}
+
+
 void TaskScheduler::TaskingThreadFunction( const ThreadArgs& args_ )
-=======
-
-static void SafeCallback(ProfilerCallbackFunc func_, uint32_t threadnum_)
-{
-	if( func_ )
-	{
-		func_(threadnum_);
-	}
-}
-
-ProfilerCallbacks* TaskScheduler::GetProfilerCallbacks()
-{
-	return &m_ProfilerCallbacks;
-}
-
-THREADFUNC_DECL TaskScheduler::TaskingThreadFunction( void* pArgs )
->>>>>>> de41c47a
 {
 	uint32_t threadNum				= args_.threadNum;
 	TaskScheduler*  pTS				= args_.pTaskScheduler;
     gtl_threadNum      = threadNum;
-<<<<<<< HEAD
 	pTS->m_NumThreadsActive.fetch_add(1, std::memory_order_relaxed );
     
+    SafeCallback( pTS->m_ProfilerCallbacks.threadStart, threadNum );
+
     uint32_t spinCount = 0;
 	uint32_t hintPipeToCheck_io = threadNum + 1;	// does not need to be clamped.
     while( pTS->m_bRunning.load( std::memory_order_relaxed ) )
-=======
-	AtomicAdd( &pTS->m_NumThreadsActive, 1 );
-
-	SafeCallback( pTS->m_ProfilerCallbacks.threadStart, threadNum );
-    
-    uint32_t spinCount = 0;
-	uint32_t hintPipeToCheck_io = threadNum + 1;	// does not need to be clamped.
-    while( pTS->m_bRunning )
->>>>>>> de41c47a
     {
         if(!pTS->TryRunTask( threadNum, hintPipeToCheck_io ) )
         {
@@ -116,25 +104,11 @@
 				}
 				else
 				{
-<<<<<<< HEAD
-
-					pTS->m_NumThreadsActive.fetch_sub( 1, std::memory_order_relaxed );
+                    SafeCallback( pTS->m_ProfilerCallbacks.waitStart, threadNum );
+                    pTS->m_NumThreadsActive.fetch_sub( 1, std::memory_order_relaxed );
 					std::unique_lock<std::mutex> lk( pTS->m_NewTaskEventMutex );
 					pTS->m_NewTaskEvent.wait( lk );
 					pTS->m_NumThreadsActive.fetch_add( 1, std::memory_order_relaxed );
-					spinCount = 0;
-				}
-            }
-        }
-    }
-
-    pTS->m_NumThreadsRunning.fetch_sub( 1, std::memory_order_relaxed );
-    return;
-=======
-                    SafeCallback( pTS->m_ProfilerCallbacks.waitStart, threadNum );
-                    AtomicAdd( &pTS->m_NumThreadsActive, -1 );
-					EventWait( pTS->m_NewTaskEvent, EVENTWAIT_INFINITE );
-					AtomicAdd( &pTS->m_NumThreadsActive, 1 );
                     SafeCallback( pTS->m_ProfilerCallbacks.waitStop, threadNum );
                     spinCount = 0;
 				}
@@ -142,11 +116,9 @@
         }
     }
 
-    AtomicAdd( &pTS->m_NumThreadsRunning, -1 );
-	SafeCallback( pTS->m_ProfilerCallbacks.threadStop, threadNum );
-
-    return 0;
->>>>>>> de41c47a
+    pTS->m_NumThreadsRunning.fetch_sub( 1, std::memory_order_relaxed );
+    SafeCallback( pTS->m_ProfilerCallbacks.threadStop, threadNum );
+    return;
 }
 
 
@@ -313,11 +285,7 @@
 {
     bool bHaveTasks = true;
  	uint32_t hintPipeToCheck_io = gtl_threadNum  + 1;	// does not need to be clamped.
-<<<<<<< HEAD
     while( bHaveTasks || m_NumThreadsActive.load( std::memory_order_relaxed ) )
-=======
-    while( bHaveTasks || m_NumThreadsActive)
->>>>>>> de41c47a
     {
         TryRunTask( gtl_threadNum, hintPipeToCheck_io );
         bHaveTasks = false;
@@ -356,7 +324,6 @@
 		, m_NumPartitions(0)
 		, m_bHaveThreads(false)
 {
-	memset(&m_ProfilerCallbacks, 0, sizeof(m_ProfilerCallbacks));
 }
 
 TaskScheduler::~TaskScheduler()
