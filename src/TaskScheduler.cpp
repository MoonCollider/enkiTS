// Copyright (c) 2013 Doug Binks
// 
// This software is provided 'as-is', without any express or implied
// warranty. In no event will the authors be held liable for any damages
// arising from the use of this software.
// 
// Permission is granted to anyone to use this software for any purpose,
// including commercial applications, and to alter it and redistribute it
// freely, subject to the following restrictions:
// 
// 1. The origin of this software must not be misrepresented; you must not
//    claim that you wrote the original software. If you use this software
//    in a product, an acknowledgement in the product documentation would be
//    appreciated but is not required.
// 2. Altered source versions must be plainly marked as such, and must not be
//    misrepresented as being the original software.
// 3. This notice may not be removed or altered from any source distribution.

#include <assert.h>

#include "TaskScheduler.h"
#include "LockLessMultiReadPipe.h"


#if defined __i386__ || defined __x86_64__
#include "x86intrin.h"
#elif defined _WIN32
#include <intrin.h>
#endif

using namespace enki;


static const uint32_t PIPESIZE_LOG2              = 8;
static const uint32_t SPIN_COUNT                 = 100;
static const uint32_t SPIN_BACKOFF_MULTIPLIER    = 10;
static const uint32_t MAX_NUM_INITIAL_PARTITIONS = 8;

// thread_local not well supported yet by C++11 compilers.
#ifdef _MSC_VER
    #if _MSC_VER <= 1800
        #define thread_local __declspec(thread)
    #endif
#elif __APPLE__
        // Apple thread_local currently not implemented despite it being in Clang.
        #define thread_local __thread
#endif


// each software thread gets it's own copy of gtl_threadNum, so this is safe to use as a static variable
static const uint32_t									 NO_THREAD_NUM = 0xFFFFFFFF;
static thread_local uint32_t                             gtl_threadNum = NO_THREAD_NUM;
static thread_local enki::TaskScheduler*                 gtl_pCurrTS   = NULL;


namespace enki 
{
    struct SubTaskSet
    {
        ITaskSet*           pTask;
        TaskSetPartition    partition;
    };

    // we derive class TaskPipe rather than typedef to get forward declaration working easily
    class TaskPipe : public LockLessMultiReadPipe<PIPESIZE_LOG2,enki::SubTaskSet> {};

<<<<<<< HEAD
	struct ThreadArgs
	{
		uint32_t		threadNum;
		TaskScheduler*  pTaskScheduler;
	};


	class ThreadNum
	{
	public:
		ThreadNum( TaskScheduler* pTaskScheduler  )
			: m_pTS( pTaskScheduler )
			, m_bNeedsRelease( false )
			, m_ThreadNum( gtl_threadNum )
			, m_PrevThreadNum( gtl_threadNum )
			, m_pPrevTS( gtl_pCurrTS )
		{
			// acquire thread id
			if( m_ThreadNum == NO_THREAD_NUM || m_pPrevTS != m_pTS )
			{

				int32_t threadcount = m_pTS->m_NumThreadsRunning++;
				if( threadcount < (int32_t)m_pTS->m_NumThreads )
				{
					int32_t index = m_pTS->m_UserThreadStackIndex++;
					assert( index < (int32_t)m_pTS->m_NumUserThreads );

					std::atomic<uint32_t>* pStackPointer = &m_pTS->m_pUserThreadNumStack[ index ];
					while(true)
					{
						m_ThreadNum = *pStackPointer;
						if( NO_THREAD_NUM != m_ThreadNum )
						{
							if(  pStackPointer->compare_exchange_strong( m_ThreadNum, NO_THREAD_NUM ) )
							{
								break;
							}
						}
					}


					gtl_threadNum = m_ThreadNum;
					gtl_pCurrTS   = m_pTS;
					m_bNeedsRelease = true;
				}
				else
				{
					--m_pTS->m_NumThreadsRunning;
				}
			}
		}

		~ThreadNum()
		{
			if( m_bNeedsRelease )
			{
				gtl_threadNum = m_PrevThreadNum;
				gtl_pCurrTS   = m_pPrevTS;
				int32_t index = --m_pTS->m_UserThreadStackIndex;
				assert( index < (int32_t)m_pTS->m_NumUserThreads );
				assert( index >= 0 );

				std::atomic<uint32_t>* pStackPointer = &m_pTS->m_pUserThreadNumStack[ index ];
				while(true)
				{
					uint32_t desired = NO_THREAD_NUM;
					if( pStackPointer->compare_exchange_strong( desired, m_ThreadNum ) )
					{
						break;
					}
				}

				--m_pTS->m_NumThreadsRunning;
			}
		}

		uint32_t		m_ThreadNum;
	private:
		ThreadNum(			  const ThreadNum& nocopy_ );
		ThreadNum& operator=( const ThreadNum& nocopy_ );

		bool			m_bNeedsRelease;
		TaskScheduler*	m_pTS;

		uint32_t		m_PrevThreadNum;
		TaskScheduler*  m_pPrevTS;
	};

=======
    struct ThreadArgs
    {
        uint32_t        threadNum;
        TaskScheduler*  pTaskScheduler;
    };

    class PinnedTaskList : public LocklessMultiWriteIntrusiveList<IPinnedTask> {};
>>>>>>> 909ed7b0
}

namespace
{
    SubTaskSet       SplitTask( SubTaskSet& subTask_, uint32_t rangeToSplit_ )
    {
        SubTaskSet splitTask = subTask_;
        uint32_t rangeLeft = subTask_.partition.end - subTask_.partition.start;

        if( rangeToSplit_ > rangeLeft )
        {
            rangeToSplit_ = rangeLeft;
        }
        splitTask.partition.end = subTask_.partition.start + rangeToSplit_;
        subTask_.partition.start = splitTask.partition.end;
        return splitTask;
    }

<<<<<<< HEAD
	#if defined _WIN32
		#include <intrin.h>
		#if defined _M_IX86  || defined _M_X64
=======
    #if defined _WIN32 && ( defined _M_IX86  || defined _M_X64 )
        #pragma intrinsic(_mm_pause)
    #endif

    #if ( defined _WIN32 && ( defined _M_IX86  || defined _M_X64 ) ) || ( defined __i386__ || defined __x86_64__ )
    static void SpinWait( uint32_t spinCount_ )
    {
        uint64_t end = __rdtsc() + spinCount_;
        while( __rdtsc() < end )
        {
            _mm_pause();
        }        
    }
    #else
    static void SpinWait( uint32_t spinCount_ )
    {
        while( spinCount_ )
        {
            // TODO: may have NOP or yield equiv
            --spinCount_;
        }        
    }
    #endif


	#if defined _WIN32
		#include <intrin.h>
        #if defined _M_IX86  || defined _M_X64
>>>>>>> 909ed7b0
			#pragma intrinsic(_mm_pause)
			inline void Pause() { _mm_pause(); }
		#endif
	#elif defined __i386__ || defined __x86_64__
		inline void Pause() { __asm__ __volatile__("pause;"); }
	#else
		inline void Pause() { ;} // may have NOP or yield equiv
	#endif
}

static void SafeCallback(ProfilerCallbackFunc func_, uint32_t threadnum_)
{
    if( func_ != nullptr )
    {
        func_(threadnum_);
    }
}





void TaskScheduler::TaskingThreadFunction( const ThreadArgs& args_ )
{
	uint32_t threadNum				= args_.threadNum;
	TaskScheduler*  pTS				= args_.pTaskScheduler;
<<<<<<< HEAD
    gtl_threadNum					= threadNum;
	gtl_pCurrTS						= pTS;
	pTS->m_NumThreadsRunning.fetch_add(1, std::memory_order_relaxed );
=======
    gtl_threadNum      = threadNum;

>>>>>>> 909ed7b0
    
    uint32_t spinCount = 0;
	uint32_t hintPipeToCheck_io = threadNum + 1;	// does not need to be clamped.
    while( pTS->m_bRunning.load( std::memory_order_relaxed ) )

    {
<<<<<<< HEAD
		if( !pTS->TryRunTask( threadNum, hintPipeToCheck_io ) )
		{
			// no tasks, will spin then wait
			++spinCount;
			if( spinCount > SPIN_COUNT )
			{
				pTS->WaitForTasks<false>( threadNum );
			}
			else
			{
				uint32_t spinBackoffCount = spinCount * SPIN_BACKOFF_MULTIPLIER;
				while( spinBackoffCount )
				{
					Pause();
					--spinBackoffCount;
				}
			}
		}
		else
		{
			spinCount = 0;
		}
=======
        if(!pTS->TryRunTask( threadNum, hintPipeToCheck_io ) )
        {
            // no tasks, will spin then wait
            ++spinCount;
            if( spinCount > SPIN_COUNT )
            {
				bool bHaveTasks = false;
				for( uint32_t thread = 0; thread < pTS->m_NumThreads; ++thread )
				{
					if( !pTS->m_pPipesPerThread[ thread ].IsPipeEmpty() )
					{
						bHaveTasks = true;
						break;
					}
				}
				if( bHaveTasks )
				{
					// keep trying
					spinCount = 0;
				}
				else
				{
                    SafeCallback( pTS->m_ProfilerCallbacks.waitStart, threadNum );
					pTS->m_NumThreadsWaiting.fetch_add( 1, std::memory_order_relaxed );
					std::unique_lock<std::mutex> lk( pTS->m_NewTaskEventMutex );
					pTS->m_NewTaskEvent.wait( lk );
                    pTS->m_NumThreadsWaiting.fetch_sub( 1, std::memory_order_relaxed );
                    SafeCallback( pTS->m_ProfilerCallbacks.waitStop, threadNum );
                    spinCount = 0;
				}
            }
            else
            {
                // Note: see https://software.intel.com/en-us/articles/a-common-construct-to-avoid-the-contention-of-threads-architecture-agnostic-spin-wait-loops
                uint32_t spinBackoffCount = spinCount * SPIN_BACKOFF_MULTIPLIER;
                SpinWait( spinBackoffCount );
            }
        }
>>>>>>> 909ed7b0
    }

    pTS->m_NumThreadsRunning.fetch_sub( 1, std::memory_order_relaxed );
	gtl_threadNum = NO_THREAD_NUM;
	gtl_pCurrTS   = NULL;
    return;

}


void TaskScheduler::StartThreads()
{
    m_bRunning = true;

    // m_NumEnkiThreads stores the number of internal threads required.
	if( m_NumEnkiThreads )
	{
		m_pThreadArgStore = new ThreadArgs[m_NumEnkiThreads];
		m_pThreads      = new std::thread*[m_NumEnkiThreads];
		for( uint32_t thread = 0; thread < m_NumEnkiThreads; ++thread )
		{
			m_pThreadArgStore[thread].threadNum      = thread;
			m_pThreadArgStore[thread].pTaskScheduler = this;
			m_pThreads[thread] = new std::thread( TaskingThreadFunction, m_pThreadArgStore[thread] );
		}
	}

    // ensure we have sufficient tasks to equally fill either all threads including main
    // or just the threads we've launched, this is outside the firstinit as we want to be able
    // to runtime change it
<<<<<<< HEAD
	if( 1 == m_NumThreads )
	{
		m_NumPartitions = 1;
		m_NumInitialPartitions = 1;
	}
	else
	{
		m_NumPartitions = m_NumThreads * (m_NumThreads - 1);
		m_NumInitialPartitions = m_NumThreads - 1;
		if( m_NumInitialPartitions > MAX_NUM_INITIAL_PARTITIONS )
		{
			m_NumInitialPartitions = MAX_NUM_INITIAL_PARTITIONS;
		}
	}
=======
    if( 1 == m_NumThreads )
    {
        m_NumPartitions = 1;
        m_NumInitialPartitions = 1;
    }
    else
    {
        m_NumPartitions = m_NumThreads * (m_NumThreads - 1);
        m_NumInitialPartitions = m_NumThreads - 1;
        if( m_NumInitialPartitions > MAX_NUM_INITIAL_PARTITIONS )
        {
            m_NumInitialPartitions = MAX_NUM_INITIAL_PARTITIONS;
        }
    }

    m_bHaveThreads = true;
>>>>>>> 909ed7b0
}

void TaskScheduler::Cleanup( bool bWait_ )
{
    // wait for them threads quit before deleting data
	if( m_bRunning )
	{
		{
			std::unique_lock<std::mutex> lk( m_NewTaskEventMutex );
			m_bRunning = false;
			m_bUserThreadsCanRun = false;
		}
		while( bWait_ && m_NumThreadsRunning )
		{
			// keep firing event to ensure all threads pick up state of m_bRunning
           m_NewTaskEvent.notify_all();
        }

		for( uint32_t thread = 1; thread < m_NumEnkiThreads; ++thread )
		{
			m_pThreads[thread]->detach();
			delete m_pThreads[thread];
		}

<<<<<<< HEAD
		m_NumThreads = 0;
		m_NumEnkiThreads = 0;
		m_NumUserThreads = 0;
		delete[] m_pThreadArgStore;
		delete[] m_pThreads;
		m_pThreadArgStore = 0;
		m_pThreads = 0;
=======
        m_NumThreads = 0;
        delete[] m_pThreadNumStore;
        delete[] m_pThreads;
        m_pThreadNumStore = 0;
        m_pThreads = 0;

        m_bHaveThreads = false;
>>>>>>> 909ed7b0
		m_NumThreadsWaiting = 0;
		m_NumThreadsRunning = 0;
		m_UserThreadStackIndex = 0;

		delete[] m_pPipesPerThread;
		m_pPipesPerThread = 0;

		delete[] m_pUserThreadNumStack;
		m_pUserThreadNumStack = 0;
	}
}

bool TaskScheduler::TryRunTask( uint32_t threadNum, uint32_t& hintPipeToCheck_io_ )
{
<<<<<<< HEAD
	// calling function should acquire a valid threadnum
	if( threadNum >= m_NumThreads )
	{
		return false;
	}
=======
    // Run any tasks for this thread
    RunPinnedTasks( threadNum );
>>>>>>> 909ed7b0

    // check for tasks
    SubTaskSet subTask;
    bool bHaveTask = m_pPipesPerThread[ threadNum ].WriterTryReadFront( &subTask );

    uint32_t threadToCheck = hintPipeToCheck_io_;
    uint32_t checkCount = 0;
    while( !bHaveTask && checkCount < m_NumThreads )
    {
        threadToCheck = ( hintPipeToCheck_io_ + checkCount ) % m_NumThreads;
        if( threadToCheck != threadNum )
        {
            bHaveTask = m_pPipesPerThread[ threadToCheck ].ReaderTryReadBack( &subTask );
        }
        ++checkCount;
    }
        
    if( bHaveTask )
    {
		// update hint, will preserve value unless actually got task from another thread.
		hintPipeToCheck_io_ = threadToCheck;

		uint32_t partitionSize = subTask.partition.end - subTask.partition.start;
		if( subTask.pTask->m_RangeToRun < partitionSize )
		{
			SubTaskSet taskToRun = SplitTask( subTask, subTask.pTask->m_RangeToRun );
			SplitAndAddTask( gtl_threadNum, subTask, subTask.pTask->m_RangeToRun, 0 );
			taskToRun.pTask->ExecuteRange( taskToRun.partition, threadNum );
			taskToRun.pTask->m_RunningCount.fetch_sub(1,std::memory_order_release );

		}
		else
		{
			// the task has already been divided up by AddTaskSetToPipe, so just run it
			subTask.pTask->ExecuteRange( subTask.partition, threadNum );
			subTask.pTask->m_RunningCount.fetch_sub(1,std::memory_order_release );
		}
    }

    return bHaveTask;
}

<<<<<<< HEAD
template<bool ISUSERTASK>
void TaskScheduler::WaitForTasks( uint32_t threadNum )
{
	bool bHaveTasks = false;
	for( uint32_t thread = 0; thread < m_NumThreads; ++thread )
	{
		if( !m_pPipesPerThread[ thread ].IsPipeEmpty() )
		{
			bHaveTasks = true;
			break;
		}
	}
	if( !bHaveTasks )
	{
		std::unique_lock<std::mutex> lk( m_NewTaskEventMutex );

		// check potential event variables after lock held
		if( !m_bRunning || ( ISUSERTASK && !m_bUserThreadsCanRun ) )
		{
			return;
		}
		++m_NumThreadsWaiting;
		m_NewTaskEvent.wait( lk );
		--m_NumThreadsWaiting;
	}
}

=======
>>>>>>> 909ed7b0
void TaskScheduler::WakeThreads()
{
    if( m_NumThreadsWaiting.load( std::memory_order_relaxed )  )
    {
		m_NewTaskEvent.notify_all();
	}
}

void TaskScheduler::SplitAndAddTask( uint32_t threadNum_, SubTaskSet subTask_,
    uint32_t rangeToSplit_, int32_t runningCountOffset_ )
{
    int32_t numAdded = 0;
    while( subTask_.partition.start != subTask_.partition.end )
    {
        SubTaskSet taskToAdd = SplitTask( subTask_, rangeToSplit_ );

        // add the partition to the pipe
        ++numAdded;
        if( !m_pPipesPerThread[ gtl_threadNum ].WriterTryWriteFront( taskToAdd ) )
        {
            if( numAdded > 1 )
            {
                WakeThreads();
            }
            // alter range to run the appropriate fraction
            if( taskToAdd.pTask->m_RangeToRun < rangeToSplit_ )
            {
                taskToAdd.partition.end = taskToAdd.partition.start + taskToAdd.pTask->m_RangeToRun;
                subTask_.partition.start = taskToAdd.partition.end;
            }
            taskToAdd.pTask->ExecuteRange( taskToAdd.partition, threadNum_ );
            --numAdded;
        }
    }

	// increment completion count by number added plus runningCountOffset_ to account for start value
    subTask_.pTask->m_RunningCount.fetch_add( numAdded + runningCountOffset_, std::memory_order_release );

    WakeThreads();
}

void    TaskScheduler::AddTaskSetToPipe( ITaskSet* pTaskSet )
{
    // set completion to -1 to guarantee it won't be found complete until all subtasks added
    pTaskSet->m_RunningCount.store( -1, std::memory_order_relaxed );


    // divide task up and add to pipe
    pTaskSet->m_RangeToRun = pTaskSet->m_SetSize / m_NumPartitions;
    if( pTaskSet->m_RangeToRun < pTaskSet->m_MinRange ) { pTaskSet->m_RangeToRun = pTaskSet->m_MinRange; }

    uint32_t rangeToSplit = pTaskSet->m_SetSize / m_NumInitialPartitions;
    if( rangeToSplit < pTaskSet->m_MinRange ) { rangeToSplit = pTaskSet->m_MinRange; }

    SubTaskSet subTask;
    subTask.pTask = pTaskSet;
    subTask.partition.start = 0;
    subTask.partition.end = pTaskSet->m_SetSize;
<<<<<<< HEAD

	ThreadNum threadNum( this );
	if( threadNum.m_ThreadNum == NO_THREAD_NUM )
	{
		// just run in this thread
        pTaskSet->ExecuteRange( subTask.partition, threadNum.m_ThreadNum );
        pTaskSet->m_RunningCount.store( 0, std::memory_order_relaxed );
        return;
	}

	SplitAndAddTask( gtl_threadNum, subTask, rangeToSplit, 1 );
=======
    SplitAndAddTask( gtl_threadNum, subTask, rangeToSplit, 1 );
>>>>>>> 909ed7b0
}

void TaskScheduler::AddPinnedTask( IPinnedTask* pTask_ )
{
<<<<<<< HEAD
	ThreadNum threadNum( this );
	uint32_t hintPipeToCheck_io = threadNum.m_ThreadNum  + 1;	// does not need to be clamped.
	if( pTaskSet )
	{
		while( !pTaskSet->GetIsComplete() )
		{
			TryRunTask( threadNum.m_ThreadNum, hintPipeToCheck_io );
			// should add a spin then wait for task completion event.
		}
	}
	else
	{
			TryRunTask( threadNum.m_ThreadNum, hintPipeToCheck_io );
	}
=======
    pTask_->m_RunningCount = 1;
    m_pPinnedTaskListPerThread[ pTask_->threadNum ].WriterWriteFront( pTask_ );
    WakeThreads();
}

void TaskScheduler::RunPinnedTasks()
{
    uint32_t threadNum = gtl_threadNum;
    RunPinnedTasks( threadNum );
}

void TaskScheduler::RunPinnedTasks( uint32_t threadNum )
{
    IPinnedTask* pPinnedTaskSet = NULL;
    do
    {
        pPinnedTaskSet = m_pPinnedTaskListPerThread[ threadNum ].ReaderReadBack();
        if( pPinnedTaskSet )
        {
            pPinnedTaskSet->Execute();
            pPinnedTaskSet->m_RunningCount = 0;
        }
    } while( pPinnedTaskSet );
}

void    TaskScheduler::WaitforTaskSet( const ICompletable* pCompletable_ )
{
    uint32_t hintPipeToCheck_io = gtl_threadNum + 1;    // does not need to be clamped.
    if( pCompletable_ )
    {
        while( !pCompletable_->GetIsComplete() )
        {
            TryRunTask( gtl_threadNum, hintPipeToCheck_io );
            // should add a spin then wait for task completion event.
        }
    }
    else
    {
            TryRunTask( gtl_threadNum, hintPipeToCheck_io );
    }
>>>>>>> 909ed7b0
}

void    TaskScheduler::WaitforAll()
{
	ThreadNum threadNum( this );

	int32_t amRunningThread = 0;
	if( threadNum.m_ThreadNum != NO_THREAD_NUM ) { amRunningThread = 1; }

    bool bHaveTasks = true;
 	uint32_t hintPipeToCheck_io = threadNum.m_ThreadNum  + 1;	// does not need to be clamped.
    while( bHaveTasks || ( m_NumThreadsWaiting.load( std::memory_order_relaxed ) < m_NumThreadsRunning.load( std::memory_order_relaxed ) - amRunningThread ) )
    {
        TryRunTask( threadNum.m_ThreadNum, hintPipeToCheck_io );
        bHaveTasks = false;
        for( uint32_t thread = 0; thread < m_NumThreads; ++thread )
        {
            if( !m_pPipesPerThread[ thread ].IsPipeEmpty() )
            {
                bHaveTasks = true;
                break;
            }
        }
     }
}

void    TaskScheduler::WaitforAllAndShutdown()
{
    WaitforAll();
<<<<<<< HEAD
    Cleanup( true );
=======
    StopThreads(true);
    delete[] m_pPipesPerThread;
    m_pPipesPerThread = 0;

    delete[] m_pPinnedTaskListPerThread;
    m_pPinnedTaskListPerThread = 0;
>>>>>>> 909ed7b0
}

uint32_t TaskScheduler::GetNumTaskThreads() const
{
    return m_NumThreads;
}

bool	TaskScheduler::TryRunTask()
{
	ThreadNum threadNum( this );
	uint32_t hintPipeToCheck_io = threadNum.m_ThreadNum  + 1;	// does not need to be clamped.
	return TryRunTask( threadNum.m_ThreadNum, hintPipeToCheck_io );
}

void	TaskScheduler::PreUserThreadRunTasks()
{
	m_bUserThreadsCanRun = true;
}

void	TaskScheduler::UserThreadRunTasks()
{
	ThreadNum threadNum(this);

	uint32_t spinCount = 0;
	uint32_t hintPipeToCheck_io = threadNum.m_ThreadNum  + 1;	// does not need to be clamped.
    while( m_bRunning && m_bUserThreadsCanRun)
    {
		if( !TryRunTask( threadNum.m_ThreadNum, hintPipeToCheck_io ) )
		{
			// no tasks, will spin then wait
			++spinCount;
			if( spinCount > SPIN_COUNT )
			{
				WaitForTasks<true>( threadNum.m_ThreadNum );
			}
		}
		else
		{
			spinCount = 0;
		}
   }
}

void	TaskScheduler::StopUserThreadRunTasks()
{
	{
		std::unique_lock<std::mutex> lk( m_NewTaskEventMutex );
		m_bUserThreadsCanRun = false;
	}
	m_NewTaskEvent.notify_all();
}

TaskScheduler::TaskScheduler()
		: m_pPipesPerThread(NULL)
		, m_NumThreads(0)
		, m_NumEnkiThreads(0)
		, m_NumUserThreads(0)
		, m_pThreadArgStore(NULL)
		, m_pUserThreadNumStack(NULL)
		, m_UserThreadStackIndex(0)
		, m_bRunning(false)
		, m_pThreads(NULL)
		, m_NumThreadsRunning(0)
		, m_NumThreadsWaiting(0)
		, m_NumPartitions(0)
		, m_bUserThreadsCanRun(false)
{
    memset(&m_ProfilerCallbacks, 0, sizeof(m_ProfilerCallbacks));
}

TaskScheduler::~TaskScheduler()
{
<<<<<<< HEAD
    Cleanup( true );
=======
    StopThreads( true ); // Stops threads, waiting for them.

    delete[] m_pPipesPerThread;
    m_pPipesPerThread = NULL;

    delete[] m_pPinnedTaskListPerThread;
    m_pPinnedTaskListPerThread = NULL;
>>>>>>> 909ed7b0
}

void    TaskScheduler::Initialize( uint32_t numThreads_ )
{
<<<<<<< HEAD
	assert( numThreads_ );

	InitializeWithUserThreads( 1, numThreads_ - 1 );
}

void   TaskScheduler::Initialize()
{
	Initialize( std::thread::hardware_concurrency() );
}

void TaskScheduler::InitializeWithUserThreads( uint32_t numUserThreads_, uint32_t numThreads_ )
{
	assert( numUserThreads_ );

	Cleanup( true ); // Stops threads, waiting for them.

	m_NumThreads	 = numThreads_ + numUserThreads_;
	m_NumEnkiThreads = numThreads_;
	m_NumUserThreads = numUserThreads_;

    m_pPipesPerThread = new TaskPipe[ m_NumThreads ];
	m_pUserThreadNumStack = new std::atomic<uint32_t>[ m_NumUserThreads ];
	for( uint32_t i = 0; i < m_NumUserThreads; ++i )
	{
		// user thread nums start at m_NumEnkiThreads
		m_pUserThreadNumStack[i] = m_NumEnkiThreads + i;
	}

=======
    assert( numThreads_ );
    StopThreads( true ); // Stops threads, waiting for them.
    delete[] m_pPipesPerThread;
    delete[] m_pPinnedTaskListPerThread;

    m_NumThreads = numThreads_;

    m_pPipesPerThread          = new TaskPipe[ m_NumThreads ];
    m_pPinnedTaskListPerThread = new PinnedTaskList[ m_NumThreads ];
>>>>>>> 909ed7b0

    StartThreads();
}

void TaskScheduler::InitializeWithUserThreads( )
{
	InitializeWithUserThreads( std::thread::hardware_concurrency(), 0 );
}<|MERGE_RESOLUTION|>--- conflicted
+++ resolved
@@ -64,7 +64,6 @@
     // we derive class TaskPipe rather than typedef to get forward declaration working easily
     class TaskPipe : public LockLessMultiReadPipe<PIPESIZE_LOG2,enki::SubTaskSet> {};
 
-<<<<<<< HEAD
 	struct ThreadArgs
 	{
 		uint32_t		threadNum;
@@ -153,15 +152,7 @@
 		TaskScheduler*  m_pPrevTS;
 	};
 
-=======
-    struct ThreadArgs
-    {
-        uint32_t        threadNum;
-        TaskScheduler*  pTaskScheduler;
-    };
-
     class PinnedTaskList : public LocklessMultiWriteIntrusiveList<IPinnedTask> {};
->>>>>>> 909ed7b0
 }
 
 namespace
@@ -180,15 +171,6 @@
         return splitTask;
     }
 
-<<<<<<< HEAD
-	#if defined _WIN32
-		#include <intrin.h>
-		#if defined _M_IX86  || defined _M_X64
-=======
-    #if defined _WIN32 && ( defined _M_IX86  || defined _M_X64 )
-        #pragma intrinsic(_mm_pause)
-    #endif
-
     #if ( defined _WIN32 && ( defined _M_IX86  || defined _M_X64 ) ) || ( defined __i386__ || defined __x86_64__ )
     static void SpinWait( uint32_t spinCount_ )
     {
@@ -208,20 +190,6 @@
         }        
     }
     #endif
-
-
-	#if defined _WIN32
-		#include <intrin.h>
-        #if defined _M_IX86  || defined _M_X64
->>>>>>> 909ed7b0
-			#pragma intrinsic(_mm_pause)
-			inline void Pause() { _mm_pause(); }
-		#endif
-	#elif defined __i386__ || defined __x86_64__
-		inline void Pause() { __asm__ __volatile__("pause;"); }
-	#else
-		inline void Pause() { ;} // may have NOP or yield equiv
-	#endif
 }
 
 static void SafeCallback(ProfilerCallbackFunc func_, uint32_t threadnum_)
@@ -232,52 +200,24 @@
     }
 }
 
-
-
-
+ProfilerCallbacks* TaskScheduler::GetProfilerCallbacks()
+{
+    return &m_ProfilerCallbacks;
+}
 
 void TaskScheduler::TaskingThreadFunction( const ThreadArgs& args_ )
 {
 	uint32_t threadNum				= args_.threadNum;
 	TaskScheduler*  pTS				= args_.pTaskScheduler;
-<<<<<<< HEAD
     gtl_threadNum					= threadNum;
 	gtl_pCurrTS						= pTS;
 	pTS->m_NumThreadsRunning.fetch_add(1, std::memory_order_relaxed );
-=======
-    gtl_threadNum      = threadNum;
-
->>>>>>> 909ed7b0
+
     
     uint32_t spinCount = 0;
 	uint32_t hintPipeToCheck_io = threadNum + 1;	// does not need to be clamped.
     while( pTS->m_bRunning.load( std::memory_order_relaxed ) )
-
-    {
-<<<<<<< HEAD
-		if( !pTS->TryRunTask( threadNum, hintPipeToCheck_io ) )
-		{
-			// no tasks, will spin then wait
-			++spinCount;
-			if( spinCount > SPIN_COUNT )
-			{
-				pTS->WaitForTasks<false>( threadNum );
-			}
-			else
-			{
-				uint32_t spinBackoffCount = spinCount * SPIN_BACKOFF_MULTIPLIER;
-				while( spinBackoffCount )
-				{
-					Pause();
-					--spinBackoffCount;
-				}
-			}
-		}
-		else
-		{
-			spinCount = 0;
-		}
-=======
+    {
         if(!pTS->TryRunTask( threadNum, hintPipeToCheck_io ) )
         {
             // no tasks, will spin then wait
@@ -316,7 +256,6 @@
                 SpinWait( spinBackoffCount );
             }
         }
->>>>>>> 909ed7b0
     }
 
     pTS->m_NumThreadsRunning.fetch_sub( 1, std::memory_order_relaxed );
@@ -347,22 +286,6 @@
     // ensure we have sufficient tasks to equally fill either all threads including main
     // or just the threads we've launched, this is outside the firstinit as we want to be able
     // to runtime change it
-<<<<<<< HEAD
-	if( 1 == m_NumThreads )
-	{
-		m_NumPartitions = 1;
-		m_NumInitialPartitions = 1;
-	}
-	else
-	{
-		m_NumPartitions = m_NumThreads * (m_NumThreads - 1);
-		m_NumInitialPartitions = m_NumThreads - 1;
-		if( m_NumInitialPartitions > MAX_NUM_INITIAL_PARTITIONS )
-		{
-			m_NumInitialPartitions = MAX_NUM_INITIAL_PARTITIONS;
-		}
-	}
-=======
     if( 1 == m_NumThreads )
     {
         m_NumPartitions = 1;
@@ -379,7 +302,6 @@
     }
 
     m_bHaveThreads = true;
->>>>>>> 909ed7b0
 }
 
 void TaskScheduler::Cleanup( bool bWait_ )
@@ -404,7 +326,6 @@
 			delete m_pThreads[thread];
 		}
 
-<<<<<<< HEAD
 		m_NumThreads = 0;
 		m_NumEnkiThreads = 0;
 		m_NumUserThreads = 0;
@@ -412,15 +333,8 @@
 		delete[] m_pThreads;
 		m_pThreadArgStore = 0;
 		m_pThreads = 0;
-=======
-        m_NumThreads = 0;
-        delete[] m_pThreadNumStore;
-        delete[] m_pThreads;
-        m_pThreadNumStore = 0;
-        m_pThreads = 0;
 
         m_bHaveThreads = false;
->>>>>>> 909ed7b0
 		m_NumThreadsWaiting = 0;
 		m_NumThreadsRunning = 0;
 		m_UserThreadStackIndex = 0;
@@ -428,6 +342,9 @@
 		delete[] m_pPipesPerThread;
 		m_pPipesPerThread = 0;
 
+        delete[] m_pPinnedTaskListPerThread;
+        m_pPinnedTaskListPerThread = NULL;
+
 		delete[] m_pUserThreadNumStack;
 		m_pUserThreadNumStack = 0;
 	}
@@ -435,16 +352,13 @@
 
 bool TaskScheduler::TryRunTask( uint32_t threadNum, uint32_t& hintPipeToCheck_io_ )
 {
-<<<<<<< HEAD
 	// calling function should acquire a valid threadnum
 	if( threadNum >= m_NumThreads )
 	{
 		return false;
 	}
-=======
     // Run any tasks for this thread
     RunPinnedTasks( threadNum );
->>>>>>> 909ed7b0
 
     // check for tasks
     SubTaskSet subTask;
@@ -487,7 +401,6 @@
     return bHaveTask;
 }
 
-<<<<<<< HEAD
 template<bool ISUSERTASK>
 void TaskScheduler::WaitForTasks( uint32_t threadNum )
 {
@@ -515,8 +428,6 @@
 	}
 }
 
-=======
->>>>>>> 909ed7b0
 void TaskScheduler::WakeThreads()
 {
     if( m_NumThreadsWaiting.load( std::memory_order_relaxed )  )
@@ -575,7 +486,6 @@
     subTask.pTask = pTaskSet;
     subTask.partition.start = 0;
     subTask.partition.end = pTaskSet->m_SetSize;
-<<<<<<< HEAD
 
 	ThreadNum threadNum( this );
 	if( threadNum.m_ThreadNum == NO_THREAD_NUM )
@@ -587,29 +497,11 @@
 	}
 
 	SplitAndAddTask( gtl_threadNum, subTask, rangeToSplit, 1 );
-=======
-    SplitAndAddTask( gtl_threadNum, subTask, rangeToSplit, 1 );
->>>>>>> 909ed7b0
+
 }
 
 void TaskScheduler::AddPinnedTask( IPinnedTask* pTask_ )
 {
-<<<<<<< HEAD
-	ThreadNum threadNum( this );
-	uint32_t hintPipeToCheck_io = threadNum.m_ThreadNum  + 1;	// does not need to be clamped.
-	if( pTaskSet )
-	{
-		while( !pTaskSet->GetIsComplete() )
-		{
-			TryRunTask( threadNum.m_ThreadNum, hintPipeToCheck_io );
-			// should add a spin then wait for task completion event.
-		}
-	}
-	else
-	{
-			TryRunTask( threadNum.m_ThreadNum, hintPipeToCheck_io );
-	}
-=======
     pTask_->m_RunningCount = 1;
     m_pPinnedTaskListPerThread[ pTask_->threadNum ].WriterWriteFront( pTask_ );
     WakeThreads();
@@ -617,8 +509,8 @@
 
 void TaskScheduler::RunPinnedTasks()
 {
-    uint32_t threadNum = gtl_threadNum;
-    RunPinnedTasks( threadNum );
+    ThreadNum threadNum( this );
+    RunPinnedTasks( threadNum.m_ThreadNum );
 }
 
 void TaskScheduler::RunPinnedTasks( uint32_t threadNum )
@@ -637,6 +529,7 @@
 
 void    TaskScheduler::WaitforTaskSet( const ICompletable* pCompletable_ )
 {
+    ThreadNum threadNum( this );
     uint32_t hintPipeToCheck_io = gtl_threadNum + 1;    // does not need to be clamped.
     if( pCompletable_ )
     {
@@ -650,18 +543,17 @@
     {
             TryRunTask( gtl_threadNum, hintPipeToCheck_io );
     }
->>>>>>> 909ed7b0
 }
 
 void    TaskScheduler::WaitforAll()
 {
-	ThreadNum threadNum( this );
-
-	int32_t amRunningThread = 0;
-	if( threadNum.m_ThreadNum != NO_THREAD_NUM ) { amRunningThread = 1; }
+    ThreadNum threadNum( this );
+
+    int32_t amRunningThread = 0;
+    if( threadNum.m_ThreadNum != NO_THREAD_NUM ) { amRunningThread = 1; }
 
     bool bHaveTasks = true;
- 	uint32_t hintPipeToCheck_io = threadNum.m_ThreadNum  + 1;	// does not need to be clamped.
+    uint32_t hintPipeToCheck_io = threadNum.m_ThreadNum  + 1;	// does not need to be clamped.
     while( bHaveTasks || ( m_NumThreadsWaiting.load( std::memory_order_relaxed ) < m_NumThreadsRunning.load( std::memory_order_relaxed ) - amRunningThread ) )
     {
         TryRunTask( threadNum.m_ThreadNum, hintPipeToCheck_io );
@@ -680,16 +572,7 @@
 void    TaskScheduler::WaitforAllAndShutdown()
 {
     WaitforAll();
-<<<<<<< HEAD
     Cleanup( true );
-=======
-    StopThreads(true);
-    delete[] m_pPipesPerThread;
-    m_pPipesPerThread = 0;
-
-    delete[] m_pPinnedTaskListPerThread;
-    m_pPinnedTaskListPerThread = 0;
->>>>>>> 909ed7b0
 }
 
 uint32_t TaskScheduler::GetNumTaskThreads() const
@@ -762,22 +645,11 @@
 
 TaskScheduler::~TaskScheduler()
 {
-<<<<<<< HEAD
     Cleanup( true );
-=======
-    StopThreads( true ); // Stops threads, waiting for them.
-
-    delete[] m_pPipesPerThread;
-    m_pPipesPerThread = NULL;
-
-    delete[] m_pPinnedTaskListPerThread;
-    m_pPinnedTaskListPerThread = NULL;
->>>>>>> 909ed7b0
 }
 
 void    TaskScheduler::Initialize( uint32_t numThreads_ )
 {
-<<<<<<< HEAD
 	assert( numThreads_ );
 
 	InitializeWithUserThreads( 1, numThreads_ - 1 );
@@ -799,6 +671,7 @@
 	m_NumUserThreads = numUserThreads_;
 
     m_pPipesPerThread = new TaskPipe[ m_NumThreads ];
+    m_pPinnedTaskListPerThread = new PinnedTaskList[ m_NumThreads ];
 	m_pUserThreadNumStack = new std::atomic<uint32_t>[ m_NumUserThreads ];
 	for( uint32_t i = 0; i < m_NumUserThreads; ++i )
 	{
@@ -806,18 +679,6 @@
 		m_pUserThreadNumStack[i] = m_NumEnkiThreads + i;
 	}
 
-=======
-    assert( numThreads_ );
-    StopThreads( true ); // Stops threads, waiting for them.
-    delete[] m_pPipesPerThread;
-    delete[] m_pPinnedTaskListPerThread;
-
-    m_NumThreads = numThreads_;
-
-    m_pPipesPerThread          = new TaskPipe[ m_NumThreads ];
-    m_pPinnedTaskListPerThread = new PinnedTaskList[ m_NumThreads ];
->>>>>>> 909ed7b0
-
     StartThreads();
 }
 
