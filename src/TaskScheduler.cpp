--- conflicted
+++ resolved
@@ -227,15 +227,12 @@
 		{
 			// keep firing event to ensure all threads pick up state of m_bRunning
            m_NewTaskEvent.notify_all();
-<<<<<<< HEAD
-=======
         }
 
-		for( uint32_t thread = 1; thread < m_NumThreads; ++thread )
+		for( uint32_t thread = 1; thread < m_NumEnkiThreads; ++thread )
 		{
 			m_pThreads[thread]->detach();
 			delete m_pThreads[thread];
->>>>>>> eba863a3
 		}
 
 		m_NumThreads = 0;
