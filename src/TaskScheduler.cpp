// Copyright (c) 2013 Doug Binks
// 
// This software is provided 'as-is', without any express or implied
// warranty. In no event will the authors be held liable for any damages
// arising from the use of this software.
// 
// Permission is granted to anyone to use this software for any purpose,
// including commercial applications, and to alter it and redistribute it
// freely, subject to the following restrictions:
// 
// 1. The origin of this software must not be misrepresented; you must not
//    claim that you wrote the original software. If you use this software
//    in a product, an acknowledgement in the product documentation would be
//    appreciated but is not required.
// 2. Altered source versions must be plainly marked as such, and must not be
//    misrepresented as being the original software.
// 3. This notice may not be removed or altered from any source distribution.

#include <assert.h>

#include "TaskScheduler.h"
#include "LockLessMultiReadPipe.h"


using namespace enki;


static const uint32_t PIPESIZE_LOG2              = 8;
static const uint32_t SPIN_COUNT                 = 100;
static const uint32_t MAX_NUM_INITIAL_PARTITIONS = 8;

// thread_local not well supported yet by C++11 compilers.
#ifdef _MSC_VER
    #if _MSC_VER <= 1800
        #define thread_local __declspec(thread)
    #endif
#elif __APPLE__
        // Apple thread_local currently not implemented despite it being in Clang.
        #define thread_local __thread
#endif


// each software thread gets it's own copy of gtl_threadNum, so this is safe to use as a static variable
static const uint32_t									 NO_THREAD_NUM = 0xFFFFFFFF;
static thread_local uint32_t                             gtl_threadNum = NO_THREAD_NUM;
static thread_local enki::TaskScheduler*                 gtl_pCurrTS   = NULL;


namespace enki 
{
	struct SubTaskSet
	{
		ITaskSet*           pTask;
		TaskSetPartition    partition;
	};

	// we derive class TaskPipe rather than typedef to get forward declaration working easily
	class TaskPipe : public LockLessMultiReadPipe<PIPESIZE_LOG2,enki::SubTaskSet> {};

	struct ThreadArgs
	{
		uint32_t		threadNum;
		TaskScheduler*  pTaskScheduler;
	};

<<<<<<< HEAD
	class ThreadNum
	{
	public:
		ThreadNum( TaskScheduler* pTaskScheduler  )
			: m_pTS( pTaskScheduler )
			, m_bNeedsRelease( false )
			, m_ThreadNum( gtl_threadNum )
			, m_PrevThreadNum( gtl_threadNum )
			, m_pPrevTS( gtl_pCurrTS )
		{
			// acquire thread id
			if( m_ThreadNum == NO_THREAD_NUM || m_pPrevTS != m_pTS )
			{

				int32_t threadcount = m_pTS->m_NumThreadsRunning++;
				if( threadcount < (int32_t)m_pTS->m_NumThreads )
				{
					int32_t index = m_pTS->m_UserThreadStackIndex++;
					assert( index < (int32_t)m_pTS->m_NumUserThreads );

					std::atomic<uint32_t>* pStackPointer = &m_pTS->m_pUserThreadNumStack[ index ];
					while(true)
					{
						m_ThreadNum = *pStackPointer;
						if( NO_THREAD_NUM != m_ThreadNum )
						{
							if(  pStackPointer->compare_exchange_strong( m_ThreadNum, NO_THREAD_NUM ) )
							{
								break;
							}
						}
					}


					gtl_threadNum = m_ThreadNum;
					gtl_pCurrTS   = m_pTS;
					m_bNeedsRelease = true;
				}
				else
				{
					--m_pTS->m_NumThreadsRunning;
				}
			}
		}

		~ThreadNum()
		{
			if( m_bNeedsRelease )
			{
				gtl_threadNum = m_PrevThreadNum;
				gtl_pCurrTS   = m_pPrevTS;
				int32_t index = --m_pTS->m_UserThreadStackIndex;
				assert( index < (int32_t)m_pTS->m_NumUserThreads );
				assert( index >= 0 );

				std::atomic<uint32_t>* pStackPointer = &m_pTS->m_pUserThreadNumStack[ index ];
				while(true)
				{
					uint32_t desired = NO_THREAD_NUM;
					if( pStackPointer->compare_exchange_strong( desired, m_ThreadNum ) )
					{
						break;
					}
				}

				--m_pTS->m_NumThreadsRunning;
			}
		}

		uint32_t		m_ThreadNum;
	private:
		ThreadNum(			  const ThreadNum& nocopy_ );
		ThreadNum& operator=( const ThreadNum& nocopy_ );

		bool			m_bNeedsRelease;
		TaskScheduler*	m_pTS;

		uint32_t		m_PrevThreadNum;
		TaskScheduler*  m_pPrevTS;
	};
=======
namespace
{
	SubTaskSet       SplitTask( SubTaskSet& subTask_, uint32_t rangeToSplit_ )
	{
		SubTaskSet splitTask = subTask_;
		uint32_t rangeLeft = subTask_.partition.end - subTask_.partition.start;

        if( rangeToSplit_ > rangeLeft )
        {
            rangeToSplit_ = rangeLeft;
        }
        splitTask.partition.end = subTask_.partition.start + rangeToSplit_;
		subTask_.partition.start = splitTask.partition.end;
		return splitTask;
	}

}

static void SafeCallback(ProfilerCallbackFunc func_, uint32_t threadnum_)
{
    if( func_ != nullptr )
    {
        func_(threadnum_);
    }
}
>>>>>>> ab11d3cd

}





void TaskScheduler::TaskingThreadFunction( const ThreadArgs& args_ )
{
	uint32_t threadNum				= args_.threadNum;
	TaskScheduler*  pTS				= args_.pTaskScheduler;
    gtl_threadNum					= threadNum;
	gtl_pCurrTS						= pTS;
	pTS->m_NumThreadsRunning.fetch_add(1, std::memory_order_relaxed );
    
    uint32_t spinCount = 0;
	uint32_t hintPipeToCheck_io = threadNum + 1;	// does not need to be clamped.
    while( pTS->m_bRunning.load( std::memory_order_relaxed ) )
    {
		if( !pTS->TryRunTask( threadNum, hintPipeToCheck_io ) )
		{
			// no tasks, will spin then wait
			++spinCount;
			if( spinCount > SPIN_COUNT )
			{
				pTS->WaitForTasks<false>( threadNum );
			}
		}
		else
		{
			spinCount = 0;
		}
    }

    pTS->m_NumThreadsRunning.fetch_sub( 1, std::memory_order_relaxed );
	gtl_threadNum = NO_THREAD_NUM;
	gtl_pCurrTS   = NULL;
    return;
}


void TaskScheduler::StartThreads()
{
    m_bRunning = true;

    // m_NumEnkiThreads stores the number of internal threads required.
	if( m_NumEnkiThreads )
	{
		m_pThreadArgStore = new ThreadArgs[m_NumEnkiThreads];
		m_pThreads      = new std::thread*[m_NumEnkiThreads];
		for( uint32_t thread = 0; thread < m_NumEnkiThreads; ++thread )
		{
			m_pThreadArgStore[thread].threadNum      = thread;
			m_pThreadArgStore[thread].pTaskScheduler = this;
			m_pThreads[thread] = new std::thread( TaskingThreadFunction, m_pThreadArgStore[thread] );
		}
	}

    // ensure we have sufficient tasks to equally fill either all threads including main
    // or just the threads we've launched, this is outside the firstinit as we want to be able
    // to runtime change it
	if( 1 == m_NumThreads )
	{
		m_NumPartitions = 1;
		m_NumInitialPartitions = 1;
	}
	else
	{
		m_NumPartitions = m_NumThreads * (m_NumThreads - 1);
		m_NumInitialPartitions = m_NumThreads - 1;
		if( m_NumInitialPartitions > MAX_NUM_INITIAL_PARTITIONS )
		{
			m_NumInitialPartitions = MAX_NUM_INITIAL_PARTITIONS;
		}
	}
}

void TaskScheduler::Cleanup( bool bWait_ )
{
    // wait for them threads quit before deleting data
	if( m_bRunning )
	{
		{
			std::unique_lock<std::mutex> lk( m_NewTaskEventMutex );
			m_bRunning = false;
			m_bUserThreadsCanRun = false;
		}
		while( bWait_ && m_NumThreadsRunning )
		{
			// keep firing event to ensure all threads pick up state of m_bRunning
           m_NewTaskEvent.notify_all();
        }

		for( uint32_t thread = 1; thread < m_NumEnkiThreads; ++thread )
		{
			m_pThreads[thread]->detach();
			delete m_pThreads[thread];
		}

		m_NumThreads = 0;
		m_NumEnkiThreads = 0;
		m_NumUserThreads = 0;
		delete[] m_pThreadArgStore;
		delete[] m_pThreads;
		m_pThreadArgStore = 0;
		m_pThreads = 0;
		m_NumThreadsWaiting = 0;
		m_NumThreadsRunning = 0;
		m_UserThreadStackIndex = 0;

		delete[] m_pPipesPerThread;
		m_pPipesPerThread = 0;

		delete[] m_pUserThreadNumStack;
		m_pUserThreadNumStack = 0;
	}
}

bool TaskScheduler::TryRunTask( uint32_t threadNum, uint32_t& hintPipeToCheck_io_ )
{
	// calling function should acquire a valid threadnum
	if( threadNum >= m_NumThreads )
	{
		return false;
	}

    // check for tasks
    SubTaskSet subTask;
    bool bHaveTask = m_pPipesPerThread[ threadNum ].WriterTryReadFront( &subTask );

	uint32_t threadToCheck = hintPipeToCheck_io_;
	uint32_t checkCount = 0;
    while( !bHaveTask && checkCount < m_NumThreads )
    {
		threadToCheck = ( hintPipeToCheck_io_ + checkCount ) % m_NumThreads;
		if( threadToCheck != threadNum )
		{
			bHaveTask = m_pPipesPerThread[ threadToCheck ].ReaderTryReadBack( &subTask );
		}
		++checkCount;
    }
        
    if( bHaveTask )
    {
		// update hint, will preserve value unless actually got task from another thread.
		hintPipeToCheck_io_ = threadToCheck;

		uint32_t partitionSize = subTask.partition.end - subTask.partition.start;
		if( subTask.pTask->m_RangeToRun < partitionSize )
		{
			SubTaskSet taskToRun = SplitTask( subTask, subTask.pTask->m_RangeToRun );
			SplitAndAddTask( gtl_threadNum, subTask, subTask.pTask->m_RangeToRun, 0 );
			taskToRun.pTask->ExecuteRange( taskToRun.partition, threadNum );
			taskToRun.pTask->m_RunningCount.fetch_sub(1,std::memory_order_relaxed );

		}
		else
		{
			// the task has already been divided up by AddTaskSetToPipe, so just run it
			subTask.pTask->ExecuteRange( subTask.partition, threadNum );
			subTask.pTask->m_RunningCount.fetch_sub(1,std::memory_order_relaxed );
		}
    }

    return bHaveTask;
}

template<bool ISUSERTASK>
void TaskScheduler::WaitForTasks( uint32_t threadNum )
{
	bool bHaveTasks = false;
	for( uint32_t thread = 0; thread < m_NumThreads; ++thread )
	{
		if( !m_pPipesPerThread[ thread ].IsPipeEmpty() )
		{
			bHaveTasks = true;
			break;
		}
	}
	if( !bHaveTasks )
	{
		std::unique_lock<std::mutex> lk( m_NewTaskEventMutex );

		// check potential event variables after lock held
		if( !m_bRunning || ( ISUSERTASK && !m_bUserThreadsCanRun ) )
		{
			return;
		}
		++m_NumThreadsWaiting;
		m_NewTaskEvent.wait( lk );
		--m_NumThreadsWaiting;
	}
}

void TaskScheduler::WakeThreads()
{
<<<<<<< HEAD
    SubTaskSet subTask;
    subTask.pTask = pTaskSet;
    subTask.partition.start = 0;
    subTask.partition.end = pTaskSet->m_SetSize;

    // set completion to -1 to guarantee it won't be found complete until all subtasks added
    pTaskSet->m_RunningCount.store( -1, std::memory_order_relaxed );
    ThreadNum threadNum( this );
	if( threadNum.m_ThreadNum == NO_THREAD_NUM )
	{
		// just run in this thread
        pTaskSet->ExecuteRange( subTask.partition, threadNum.m_ThreadNum );
        pTaskSet->m_RunningCount.store( 0, std::memory_order_relaxed );
        return;
	}
=======
    if( m_NumThreadsActive.load( std::memory_order_relaxed ) < m_NumThreadsRunning.load( std::memory_order_relaxed ) )
	{
		m_NewTaskEvent.notify_all();
	}
}
>>>>>>> ab11d3cd

void TaskScheduler::SplitAndAddTask( uint32_t threadNum_, SubTaskSet subTask_,
	uint32_t rangeToSplit_, int32_t runningCountOffset_ )
{
    int32_t numAdded = 0;
    while( subTask_.partition.start != subTask_.partition.end )
    {
        SubTaskSet taskToAdd = SplitTask( subTask_, rangeToSplit_ );

        // add the partition to the pipe
        ++numAdded;
        if( !m_pPipesPerThread[ gtl_threadNum ].WriterTryWriteFront( taskToAdd ) )
        {
			if( numAdded > 1 )
			{
				WakeThreads();
			}
			// alter range to run the appropriate fraction
			if( taskToAdd.pTask->m_RangeToRun < rangeToSplit_ )
			{
				taskToAdd.partition.end = taskToAdd.partition.start + taskToAdd.pTask->m_RangeToRun;
				subTask_.partition.start = taskToAdd.partition.end;
			}
            taskToAdd.pTask->ExecuteRange( taskToAdd.partition, threadNum_ );
            --numAdded;
        }
    }

	// increment completion count by number added plus runningCountOffset_ to account for start value
    subTask_.pTask->m_RunningCount.fetch_add( numAdded + runningCountOffset_, std::memory_order_relaxed );

<<<<<<< HEAD
    if( m_NumThreadsWaiting.load( std::memory_order_relaxed )  )
    {
		m_NewTaskEvent.notify_all();
	}
=======
	WakeThreads();
}

void    TaskScheduler::AddTaskSetToPipe( ITaskSet* pTaskSet )
{
    // set completion to -1 to guarantee it won't be found complete until all subtasks added
    pTaskSet->m_RunningCount.store( -1, std::memory_order_relaxed );

    // divide task up and add to pipe
    pTaskSet->m_RangeToRun = pTaskSet->m_SetSize / m_NumPartitions;
    if( pTaskSet->m_RangeToRun < pTaskSet->m_MinRange ) { pTaskSet->m_RangeToRun = pTaskSet->m_MinRange; }

	uint32_t rangeToSplit = pTaskSet->m_SetSize / m_NumInitialPartitions;
	if( rangeToSplit < pTaskSet->m_MinRange ) { rangeToSplit = pTaskSet->m_MinRange; }

    SubTaskSet subTask;
    subTask.pTask = pTaskSet;
    subTask.partition.start = 0;
    subTask.partition.end = pTaskSet->m_SetSize;
	SplitAndAddTask( gtl_threadNum, subTask, rangeToSplit, 1 );
>>>>>>> ab11d3cd
}

void    TaskScheduler::WaitforTaskSet( const ITaskSet* pTaskSet )
{
	ThreadNum threadNum( this );
	uint32_t hintPipeToCheck_io = threadNum.m_ThreadNum  + 1;	// does not need to be clamped.
	if( pTaskSet )
	{
		while( !pTaskSet->GetIsComplete() )
		{
			TryRunTask( threadNum.m_ThreadNum, hintPipeToCheck_io );
			// should add a spin then wait for task completion event.
		}
	}
	else
	{
			TryRunTask( threadNum.m_ThreadNum, hintPipeToCheck_io );
	}
}

void    TaskScheduler::WaitforAll()
{
	ThreadNum threadNum( this );

	int32_t amRunningThread = 0;
	if( threadNum.m_ThreadNum != NO_THREAD_NUM ) { amRunningThread = 1; }

    bool bHaveTasks = true;
 	uint32_t hintPipeToCheck_io = threadNum.m_ThreadNum  + 1;	// does not need to be clamped.
    while( bHaveTasks || ( m_NumThreadsWaiting.load( std::memory_order_relaxed ) < m_NumThreadsRunning.load( std::memory_order_relaxed ) - amRunningThread ) )
    {
        TryRunTask( threadNum.m_ThreadNum, hintPipeToCheck_io );
        bHaveTasks = false;
        for( uint32_t thread = 0; thread < m_NumThreads; ++thread )
        {
            if( !m_pPipesPerThread[ thread ].IsPipeEmpty() )
            {
                bHaveTasks = true;
                break;
            }
        }
     }
}

void    TaskScheduler::WaitforAllAndShutdown()
{
    WaitforAll();
    Cleanup( true );
}

uint32_t TaskScheduler::GetNumTaskThreads() const
{
    return m_NumThreads;
}

bool	TaskScheduler::TryRunTask()
{
	ThreadNum threadNum( this );
	uint32_t hintPipeToCheck_io = threadNum.m_ThreadNum  + 1;	// does not need to be clamped.
	return TryRunTask( threadNum.m_ThreadNum, hintPipeToCheck_io );
}

void	TaskScheduler::PreUserThreadRunTasks()
{
	m_bUserThreadsCanRun = true;
}

void	TaskScheduler::UserThreadRunTasks()
{
	ThreadNum threadNum(this);

	uint32_t spinCount = 0;
	uint32_t hintPipeToCheck_io = threadNum.m_ThreadNum  + 1;	// does not need to be clamped.
    while( m_bRunning && m_bUserThreadsCanRun)
    {
		if( !TryRunTask( threadNum.m_ThreadNum, hintPipeToCheck_io ) )
		{
			// no tasks, will spin then wait
			++spinCount;
			if( spinCount > SPIN_COUNT )
			{
				WaitForTasks<true>( threadNum.m_ThreadNum );
			}
		}
		else
		{
			spinCount = 0;
		}
   }
}

void	TaskScheduler::StopUserThreadRunTasks()
{
	{
		std::unique_lock<std::mutex> lk( m_NewTaskEventMutex );
		m_bUserThreadsCanRun = false;
	}
	m_NewTaskEvent.notify_all();
}

TaskScheduler::TaskScheduler()
		: m_pPipesPerThread(NULL)
		, m_NumThreads(0)
		, m_NumEnkiThreads(0)
		, m_NumUserThreads(0)
		, m_pThreadArgStore(NULL)
		, m_pUserThreadNumStack(NULL)
		, m_UserThreadStackIndex(0)
		, m_bRunning(false)
		, m_pThreads(NULL)
		, m_NumThreadsRunning(0)
		, m_NumThreadsWaiting(0)
		, m_NumPartitions(0)
		, m_bUserThreadsCanRun(false)
{
}

TaskScheduler::~TaskScheduler()
{
    Cleanup( true );
}

void    TaskScheduler::Initialize( uint32_t numThreads_ )
{
	assert( numThreads_ );

	InitializeWithUserThreads( 1, numThreads_ - 1 );
}

void   TaskScheduler::Initialize()
{
	Initialize( std::thread::hardware_concurrency() );
}

void TaskScheduler::InitializeWithUserThreads( uint32_t numUserThreads_, uint32_t numThreads_ )
{
	assert( numUserThreads_ );

	Cleanup( true ); // Stops threads, waiting for them.

	m_NumThreads	 = numThreads_ + numUserThreads_;
	m_NumEnkiThreads = numThreads_;
	m_NumUserThreads = numUserThreads_;

    m_pPipesPerThread = new TaskPipe[ m_NumThreads ];
	m_pUserThreadNumStack = new std::atomic<uint32_t>[ m_NumUserThreads ];
	for( uint32_t i = 0; i < m_NumUserThreads; ++i )
	{
		// user thread nums start at m_NumEnkiThreads
		m_pUserThreadNumStack[i] = m_NumEnkiThreads + i;
	}


    StartThreads();
}

void TaskScheduler::InitializeWithUserThreads( )
{
	InitializeWithUserThreads( std::thread::hardware_concurrency(), 0 );
}<|MERGE_RESOLUTION|>--- conflicted
+++ resolved
@@ -63,7 +63,7 @@
 		TaskScheduler*  pTaskScheduler;
 	};
 
-<<<<<<< HEAD
+
 	class ThreadNum
 	{
 	public:
@@ -144,7 +144,9 @@
 		uint32_t		m_PrevThreadNum;
 		TaskScheduler*  m_pPrevTS;
 	};
-=======
+
+}
+
 namespace
 {
 	SubTaskSet       SplitTask( SubTaskSet& subTask_, uint32_t rangeToSplit_ )
@@ -169,9 +171,6 @@
     {
         func_(threadnum_);
     }
-}
->>>>>>> ab11d3cd
-
 }
 
 
@@ -367,29 +366,11 @@
 
 void TaskScheduler::WakeThreads()
 {
-<<<<<<< HEAD
-    SubTaskSet subTask;
-    subTask.pTask = pTaskSet;
-    subTask.partition.start = 0;
-    subTask.partition.end = pTaskSet->m_SetSize;
-
-    // set completion to -1 to guarantee it won't be found complete until all subtasks added
-    pTaskSet->m_RunningCount.store( -1, std::memory_order_relaxed );
-    ThreadNum threadNum( this );
-	if( threadNum.m_ThreadNum == NO_THREAD_NUM )
-	{
-		// just run in this thread
-        pTaskSet->ExecuteRange( subTask.partition, threadNum.m_ThreadNum );
-        pTaskSet->m_RunningCount.store( 0, std::memory_order_relaxed );
-        return;
-	}
-=======
-    if( m_NumThreadsActive.load( std::memory_order_relaxed ) < m_NumThreadsRunning.load( std::memory_order_relaxed ) )
-	{
+    if( m_NumThreadsWaiting.load( std::memory_order_relaxed )  )
+    {
 		m_NewTaskEvent.notify_all();
 	}
 }
->>>>>>> ab11d3cd
 
 void TaskScheduler::SplitAndAddTask( uint32_t threadNum_, SubTaskSet subTask_,
 	uint32_t rangeToSplit_, int32_t runningCountOffset_ )
@@ -421,12 +402,6 @@
 	// increment completion count by number added plus runningCountOffset_ to account for start value
     subTask_.pTask->m_RunningCount.fetch_add( numAdded + runningCountOffset_, std::memory_order_relaxed );
 
-<<<<<<< HEAD
-    if( m_NumThreadsWaiting.load( std::memory_order_relaxed )  )
-    {
-		m_NewTaskEvent.notify_all();
-	}
-=======
 	WakeThreads();
 }
 
@@ -446,8 +421,17 @@
     subTask.pTask = pTaskSet;
     subTask.partition.start = 0;
     subTask.partition.end = pTaskSet->m_SetSize;
+
+	ThreadNum threadNum( this );
+	if( threadNum.m_ThreadNum == NO_THREAD_NUM )
+	{
+		// just run in this thread
+        pTaskSet->ExecuteRange( subTask.partition, threadNum.m_ThreadNum );
+        pTaskSet->m_RunningCount.store( 0, std::memory_order_relaxed );
+        return;
+	}
+
 	SplitAndAddTask( gtl_threadNum, subTask, rangeToSplit, 1 );
->>>>>>> ab11d3cd
 }
 
 void    TaskScheduler::WaitforTaskSet( const ITaskSet* pTaskSet )
