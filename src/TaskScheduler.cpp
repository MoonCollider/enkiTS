// Copyright (c) 2013 Doug Binks
// 
// This software is provided 'as-is', without any express or implied
// warranty. In no event will the authors be held liable for any damages
// arising from the use of this software.
// 
// Permission is granted to anyone to use this software for any purpose,
// including commercial applications, and to alter it and redistribute it
// freely, subject to the following restrictions:
// 
// 1. The origin of this software must not be misrepresented; you must not
//    claim that you wrote the original software. If you use this software
//    in a product, an acknowledgement in the product documentation would be
//    appreciated but is not required.
// 2. Altered source versions must be plainly marked as such, and must not be
//    misrepresented as being the original software.
// 3. This notice may not be removed or altered from any source distribution.

#include <assert.h>

#include "TaskScheduler.h"
#include "LockLessMultiReadPipe.h"

#if defined __i386__ || defined __x86_64__
#include "x86intrin.h"
#elif defined _WIN32
#include <intrin.h>
#endif

using namespace enki;


static const uint32_t PIPESIZE_LOG2              = 8;
static const uint32_t SPIN_COUNT                 = 100;
static const uint32_t SPIN_BACKOFF_MULTIPLIER    = 10;
static const uint32_t MAX_NUM_INITIAL_PARTITIONS = 8;

// each software thread gets it's own copy of gtl_threadNum, so this is safe to use as a static variable
static const uint32_t                                     NO_THREAD_NUM = 0xFFFFFFFF;
static THREAD_LOCAL uint32_t                             gtl_threadNum = NO_THREAD_NUM;
static THREAD_LOCAL enki::TaskScheduler*                 gtl_pCurrTS   = NULL;

namespace enki 
{
    struct SubTaskSet
    {
        ITaskSet*           pTask;
        TaskSetPartition    partition;
    };

    // we derive class TaskPipe rather than typedef to get forward declaration working easily
    class TaskPipe : public LockLessMultiReadPipe<PIPESIZE_LOG2,enki::SubTaskSet> {};

    struct ThreadArgs
    {
        uint32_t        threadNum;
        TaskScheduler*  pTaskScheduler;
    };

    class ThreadNum
    {
    public:
        ThreadNum( TaskScheduler* pTaskScheduler  )
            : m_pTS( pTaskScheduler )
            , m_bNeedsRelease( false )
            , m_ThreadNum( gtl_threadNum )
            , m_PrevThreadNum( gtl_threadNum )
            , m_pPrevTS( gtl_pCurrTS )
        {
            // acquire thread id
            if( m_ThreadNum == NO_THREAD_NUM || m_pPrevTS != m_pTS )
            {
                int32_t threadcount = AtomicAdd( &m_pTS->m_NumThreadsRunning, 1 );
                if( threadcount < (int32_t)m_pTS->m_NumThreads )
                {
                    int32_t index = AtomicAdd( &m_pTS->m_UserThreadStackIndex, 1 );
                    assert( index < (int32_t)m_pTS->m_NumUserThreads );

                    volatile uint32_t* pStackPointer = &m_pTS->m_pUserThreadNumStack[ index ];
                    while(true)
                    {
                        m_ThreadNum = *pStackPointer;
                        if( NO_THREAD_NUM != m_ThreadNum )
                        {
                            uint32_t old = AtomicCompareAndSwap( pStackPointer, NO_THREAD_NUM, m_ThreadNum );
                            if( old == m_ThreadNum )
                            {
                                break;
                            }
                        }
                    }


                    gtl_threadNum = m_ThreadNum;
                    gtl_pCurrTS   = m_pTS;
                    m_bNeedsRelease = true;
                }
                else
                {
                    AtomicAdd( &m_pTS->m_NumThreadsRunning, -1 );
                }
            }
        }

        ~ThreadNum()
        {
            if( m_bNeedsRelease )
            {
                gtl_threadNum = m_PrevThreadNum;
                gtl_pCurrTS   = m_pPrevTS;
                int32_t index = AtomicAdd( &m_pTS->m_UserThreadStackIndex, -1 ) - 1;
                assert( index < (int32_t)m_pTS->m_NumUserThreads );
                assert( index >= 0 );

                volatile uint32_t* pStackPointer = &m_pTS->m_pUserThreadNumStack[ index ];
                while(true)
                {
                    uint32_t old = AtomicCompareAndSwap( pStackPointer, m_ThreadNum, NO_THREAD_NUM );
                    if( old == NO_THREAD_NUM )
                    {
                        break;
                    }
                }

                AtomicAdd( &m_pTS->m_NumThreadsRunning, -1 );
            }
        }

        uint32_t        m_ThreadNum;
    private:
        ThreadNum(              const ThreadNum& nocopy_ );
        ThreadNum& operator=( const ThreadNum& nocopy_ );

        bool            m_bNeedsRelease;
        TaskScheduler*    m_pTS;

        uint32_t        m_PrevThreadNum;
        TaskScheduler*  m_pPrevTS;
    };


    class PinnedTaskList : public LocklessMultiWriteIntrusiveList<IPinnedTask> {};
}

namespace
{
    SubTaskSet       SplitTask( SubTaskSet& subTask_, uint32_t rangeToSplit_ )
    {
        SubTaskSet splitTask = subTask_;
        uint32_t rangeLeft = subTask_.partition.end - subTask_.partition.start;

        if( rangeToSplit_ > rangeLeft )
        {
            rangeToSplit_ = rangeLeft;
        }
        splitTask.partition.end = subTask_.partition.start + rangeToSplit_;
        subTask_.partition.start = splitTask.partition.end;
        return splitTask;
    }

    #if ( defined _WIN32 && ( defined _M_IX86  || defined _M_X64 ) ) || ( defined __i386__ || defined __x86_64__ )
    static void SpinWait( uint32_t spinCount_ )
    {
        uint64_t end = __rdtsc() + spinCount_;
        while( __rdtsc() < end )
        {
            _mm_pause();
        }        
    }
    #else
    static void SpinWait( uint32_t spinCount_ )
    {
        while( spinCount_ )
        {
            // TODO: may have NOP or yield equiv
            --spinCount_;
        }        
    }
    #endif


    #if defined _WIN32
        #if defined _M_IX86  || defined _M_X64
            #pragma intrinsic(_mm_pause)
            inline void Pause() { _mm_pause(); }
        #endif
    #elif defined __i386__ || defined __x86_64__
        inline void Pause() { __asm__ __volatile__("pause;"); }
    #else
        inline void Pause() { ;} // may have NOP or yield equiv
    #endif
}


static void SafeCallback(ProfilerCallbackFunc func_, uint32_t threadnum_)
{
    if( func_ )
    {
        func_(threadnum_);
    }
}

ProfilerCallbacks* TaskScheduler::GetProfilerCallbacks()
{
    return &m_ProfilerCallbacks;
}


THREADFUNC_DECL TaskScheduler::TaskingThreadFunction( void* pArgs )
{
    ThreadArgs args                    = *(ThreadArgs*)pArgs;
    uint32_t threadNum                = args.threadNum;
    TaskScheduler*  pTS                = args.pTaskScheduler;
    gtl_threadNum                    = threadNum;
    gtl_pCurrTS                        = pTS;

    AtomicAdd( &pTS->m_NumThreadsRunning, 1 );

    SafeCallback( pTS->m_ProfilerCallbacks.threadStart, threadNum );
<<<<<<< HEAD

    uint32_t spinCount = 0;
=======
    
    uint32_t spinCount = SPIN_COUNT + 1;
>>>>>>> 56dd6d77
    uint32_t hintPipeToCheck_io = threadNum + 1;    // does not need to be clamped.
    while( pTS->m_bRunning )
    {
        if( !pTS->TryRunTask( threadNum, hintPipeToCheck_io ) )
        {
            // no tasks, will spin then wait
            ++spinCount;
            if( spinCount > SPIN_COUNT )
            {
                pTS->WaitForTasks( threadNum );
                spinCount = 0;
            }
            else
            {
                // Note: see https://software.intel.com/en-us/articles/a-common-construct-to-avoid-the-contention-of-threads-architecture-agnostic-spin-wait-loops
                uint32_t spinBackoffCount = spinCount * SPIN_BACKOFF_MULTIPLIER;
                SpinWait( spinBackoffCount );
            }
        }
        else
        {
            spinCount = 0;
        }
    }
    gtl_threadNum = NO_THREAD_NUM;

    AtomicAdd( &pTS->m_NumThreadsRunning, -1 );
    SafeCallback( pTS->m_ProfilerCallbacks.threadStop, threadNum );

    return 0;
}


void TaskScheduler::StartThreads()
{
    m_bRunning = true;

    SemaphoreCreate( m_NewTaskSemaphore );

    // m_NumEnkiThreads stores the number of internal threads required.
    if( m_NumEnkiThreads )
    {
        m_pThreadArgStore = new ThreadArgs[m_NumEnkiThreads];
        m_pThreadIDs      = new threadid_t[m_NumEnkiThreads];
        for( uint32_t thread = 0; thread < m_NumEnkiThreads; ++thread )
        {
            m_pThreadArgStore[thread].threadNum      = thread;
            m_pThreadArgStore[thread].pTaskScheduler = this;
            ThreadCreate( &m_pThreadIDs[thread], TaskingThreadFunction, &m_pThreadArgStore[thread] );
        }
    }

    // ensure we have sufficient tasks to equally fill either all threads including main
    // or just the threads we've launched, this is outside the firstinit as we want to be able
    // to runtime change it
    if( 1 == m_NumThreads )
    {
        m_NumPartitions = 1;
        m_NumInitialPartitions = 1;
    }
    else
    {
        m_NumPartitions = m_NumThreads * (m_NumThreads - 1);
        m_NumInitialPartitions = m_NumThreads - 1;
        if( m_NumInitialPartitions > MAX_NUM_INITIAL_PARTITIONS )
        {
            m_NumInitialPartitions = MAX_NUM_INITIAL_PARTITIONS;
        }
    }
}

void TaskScheduler::Cleanup( bool bWait_ )
{
    // wait for them threads quit before deleting data
    if( m_bRunning )
    {
        m_bRunning = false;
        m_bUserThreadsCanRun = false;
        while( bWait_ && m_NumThreadsRunning )
        {
            // keep firing event to ensure all threads pick up state of m_bRunning
            SemaphoreSignal( m_NewTaskSemaphore, m_NumThreadsRunning );
        }

        for( uint32_t thread = 0; thread < m_NumEnkiThreads; ++thread )
        {
            ThreadTerminate( m_pThreadIDs[thread] );
        }

        m_NumThreads = 0;
        m_NumEnkiThreads = 0;
        m_NumUserThreads = 0;
        delete[] m_pThreadArgStore;
        delete[] m_pThreadIDs;
        m_pThreadArgStore = 0;
        m_pThreadIDs = 0;
        SemaphoreClose( m_NewTaskSemaphore );

        m_NumThreadsWaiting = 0;
        m_NumThreadsRunning = 0;
        m_UserThreadStackIndex = 0;

        delete[] m_pPipesPerThread;
        m_pPipesPerThread = 0;

        delete[] m_pUserThreadNumStack;
        m_pUserThreadNumStack = 0;

        delete[] m_pPinnedTaskListPerThread;
        m_pPinnedTaskListPerThread = 0;
    }
}

bool TaskScheduler::TryRunTask( uint32_t threadNum, uint32_t& hintPipeToCheck_io_ )
{
    // calling function should acquire a valid threadnum
    if( threadNum >= m_NumThreads )
    {
        return false;
    }
    // Run any tasks for this thread
    RunPinnedTasks( threadNum );

    // check for tasks
    SubTaskSet subTask;
    bool bHaveTask = m_pPipesPerThread[ threadNum ].WriterTryReadFront( &subTask );

    uint32_t threadToCheck = hintPipeToCheck_io_;
    uint32_t checkCount = 0;
    while( !bHaveTask && checkCount < m_NumThreads )
    {
        threadToCheck = ( hintPipeToCheck_io_ + checkCount ) % m_NumThreads;
        if( threadToCheck != threadNum )
        {
            bHaveTask = m_pPipesPerThread[ threadToCheck ].ReaderTryReadBack( &subTask );
        }
        ++checkCount;
    }
        
    if( bHaveTask )
    {
        // update hint, will preserve value unless actually got task from another thread.
        hintPipeToCheck_io_ = threadToCheck;

        uint32_t partitionSize = subTask.partition.end - subTask.partition.start;
        if( subTask.pTask->m_RangeToRun < partitionSize )
        {
            SubTaskSet taskToRun = SplitTask( subTask, subTask.pTask->m_RangeToRun );
            SplitAndAddTask( threadNum, subTask, subTask.pTask->m_RangeToRun );
            taskToRun.pTask->ExecuteRange( taskToRun.partition, threadNum );
            AtomicAdd( &taskToRun.pTask->m_RunningCount, -1 );
        }
        else
        {

            // the task has already been divided up by AddTaskSetToPipe, so just run it
            subTask.pTask->ExecuteRange( subTask.partition, threadNum );
            AtomicAdd( &subTask.pTask->m_RunningCount, -1 );
        }
    }

    return bHaveTask;
}

void TaskScheduler::WaitForTasks( uint32_t threadNum )
{
    // We incrememt the number of threads waiting here in order
    // to ensure that the check for tasks occurs after the increment
    // to prevent a task being added after a check, then the thread waiting.
    // This will occasionally result in threads being mistakenly awoken,
    // but they will then go back to sleep.
    AtomicAdd( &m_NumThreadsWaiting, 1 );

    bool bHaveTasks = false;
    for( uint32_t thread = 0; thread < m_NumThreads; ++thread )
    {
        if( !m_pPipesPerThread[ thread ].IsPipeEmpty() )
        {
            bHaveTasks = true;
            break;
        }
    }
    if( !bHaveTasks && !m_pPinnedTaskListPerThread[ threadNum ].IsListEmpty() )
    {
        bHaveTasks = true;
    }
    if( !bHaveTasks )
    {
        SafeCallback( m_ProfilerCallbacks.waitStart, threadNum );
        SemaphoreWait( m_NewTaskSemaphore );
        SafeCallback( m_ProfilerCallbacks.waitStop, threadNum );
    }

    int32_t prev = AtomicAdd( &m_NumThreadsWaiting, -1 );
    assert( prev != 0 );
}

void TaskScheduler::WakeThreads(  int32_t maxToWake_ )
{
    if( maxToWake_ > 0 && maxToWake_  < m_NumThreadsWaiting )
    {
        SemaphoreSignal( m_NewTaskSemaphore, maxToWake_ );
    }
    else
    {
        SemaphoreSignal( m_NewTaskSemaphore, m_NumThreadsWaiting );
    }
}

void TaskScheduler::SplitAndAddTask( uint32_t threadNum_, SubTaskSet subTask_, uint32_t rangeToSplit_ )
{
    while( subTask_.partition.start != subTask_.partition.end )
    {
        SubTaskSet taskToAdd = SplitTask( subTask_, rangeToSplit_ );

        // add the partition to the pipe
        AtomicAdd( &subTask_.pTask->m_RunningCount, 1 );
        if( !m_pPipesPerThread[ threadNum_ ].WriterTryWriteFront( taskToAdd ) )
        {

            // alter range to run the appropriate fraction
            if( taskToAdd.pTask->m_RangeToRun < rangeToSplit_ )
            {
                taskToAdd.partition.end = taskToAdd.partition.start + taskToAdd.pTask->m_RangeToRun;
                subTask_.partition.start = taskToAdd.partition.end;
            }
            taskToAdd.pTask->ExecuteRange( taskToAdd.partition, threadNum_ );
            AtomicAdd( &subTask_.pTask->m_RunningCount, -1 );
        }
        else
        {
            WakeThreads( 1 );
        }
    }

}

void    TaskScheduler::AddTaskSetToPipe( ITaskSet* pTaskSet )
{
    pTaskSet->m_RunningCount = 0;

    // divide task up and add to pipe
    pTaskSet->m_RangeToRun = pTaskSet->m_SetSize / m_NumPartitions;
    if( pTaskSet->m_RangeToRun < pTaskSet->m_MinRange ) { pTaskSet->m_RangeToRun = pTaskSet->m_MinRange; }

    uint32_t rangeToSplit = pTaskSet->m_SetSize / m_NumInitialPartitions;
    if( rangeToSplit < pTaskSet->m_MinRange ) { rangeToSplit = pTaskSet->m_MinRange; }

    SubTaskSet subTask;
    subTask.pTask = pTaskSet;
    subTask.partition.start = 0;
    subTask.partition.end = pTaskSet->m_SetSize;

    ThreadNum threadNum( this );
    if( threadNum.m_ThreadNum == NO_THREAD_NUM )
    {
        // just run in this thread
        pTaskSet->ExecuteRange( subTask.partition, threadNum.m_ThreadNum );
        pTaskSet->m_RunningCount = 0;
        return;
    }

    SplitAndAddTask( gtl_threadNum, subTask, rangeToSplit );
}

void TaskScheduler::AddPinnedTask( IPinnedTask* pTask_ )
{
    pTask_->m_RunningCount = 1;
    m_pPinnedTaskListPerThread[ pTask_->threadNum ].WriterWriteFront( pTask_ );
    WakeThreads();
}

void TaskScheduler::RunPinnedTasks()
{
    ThreadNum threadNum( this );
    RunPinnedTasks( threadNum.m_ThreadNum );
}

void TaskScheduler::RunPinnedTasks( uint32_t threadNum )
{
    IPinnedTask* pPinnedTaskSet = NULL;
    do
    {
        pPinnedTaskSet = m_pPinnedTaskListPerThread[ threadNum ].ReaderReadBack();
        if( pPinnedTaskSet )
        {
            pPinnedTaskSet->Execute();
            pPinnedTaskSet->m_RunningCount = 0;
        }
    } while( pPinnedTaskSet );
}

void    TaskScheduler::WaitforTaskSet( const ICompletable* pCompletable_ )
{
    ThreadNum threadNum( this );
    uint32_t hintPipeToCheck_io = threadNum.m_ThreadNum  + 1;   // does not need to be clamped.
    if( pCompletable_ )
    {
        while( pCompletable_->m_RunningCount )
        {
            TryRunTask( gtl_threadNum, hintPipeToCheck_io );
            // should add a spin then wait for task completion event.
        }
    }
    else
    {
            TryRunTask( gtl_threadNum, hintPipeToCheck_io );
    }
}

void    TaskScheduler::WaitforAll()
{
    ThreadNum threadNum( this );

    int32_t amRunningThread = 0;
    if( threadNum.m_ThreadNum != NO_THREAD_NUM ) { amRunningThread = 1; }

    bool bHaveTasks = true;
     uint32_t hintPipeToCheck_io = threadNum.m_ThreadNum  + 1;    // does not need to be clamped.
    while( bHaveTasks || ( m_NumThreadsWaiting < m_NumThreadsRunning - amRunningThread ) )
    {
        TryRunTask( threadNum.m_ThreadNum, hintPipeToCheck_io );
        bHaveTasks = false;
        for( uint32_t thread = 0; thread < m_NumThreads; ++thread )
        {
            if( !m_pPipesPerThread[ thread ].IsPipeEmpty() )
            {
                bHaveTasks = true;
                break;
            }
        }
     }
}

void    TaskScheduler::WaitforAllAndShutdown()
{
    WaitforAll();
    Cleanup( true );
}

uint32_t TaskScheduler::GetNumTaskThreads() const
{
    return m_NumThreads;
}

bool    TaskScheduler::TryRunTask()
{
    ThreadNum threadNum( this );
    uint32_t hintPipeToCheck_io = threadNum.m_ThreadNum  + 1;    // does not need to be clamped.
    return TryRunTask( threadNum.m_ThreadNum, hintPipeToCheck_io );
}

void    TaskScheduler::PreUserThreadRunTasks()
{
    m_bUserThreadsCanRun = true;
}

void    TaskScheduler::UserThreadRunTasks()
{
    ThreadNum threadNum(this);

    uint32_t spinCount = 0;
    uint32_t hintPipeToCheck_io = threadNum.m_ThreadNum  + 1;    // does not need to be clamped.
    while( m_bRunning && m_bUserThreadsCanRun)
    {
        if( !TryRunTask( threadNum.m_ThreadNum, hintPipeToCheck_io ) )
        {
            // no tasks, will spin then wait
            ++spinCount;
            if( spinCount > SPIN_COUNT )
            {
                WaitForTasks( threadNum.m_ThreadNum );
            }
        }
        else
        {
            spinCount = 0;
        }
   }
}

void    TaskScheduler::StopUserThreadRunTasks()
{
    m_bUserThreadsCanRun = false;
    ThreadNum threadNum(this);

    int32_t amUserThread    = 0;
    int32_t amRunningThread = 0;
    if( threadNum.m_ThreadNum != NO_THREAD_NUM ) {
        amRunningThread = 1;
        if( threadNum.m_ThreadNum >= m_NumEnkiThreads ) { 
            amUserThread = 1;
        }
    }

    do
    {
        WakeThreads();
    } while( m_NumThreadsWaiting && ( m_UserThreadStackIndex > amUserThread ) );
}

TaskScheduler::TaskScheduler()
        : m_pPipesPerThread(NULL)
        , m_pPinnedTaskListPerThread(NULL)
        , m_NumThreads(0)
        , m_NumEnkiThreads(0)
        , m_NumUserThreads(0)
        , m_pThreadArgStore(NULL)
        , m_pThreadIDs(NULL)
        , m_pUserThreadNumStack(NULL)
        , m_UserThreadStackIndex(0)
        , m_bRunning(false)
        , m_NumThreadsRunning(0)
        , m_NumThreadsWaiting(0)
        , m_NumPartitions(0)
        , m_bUserThreadsCanRun(false)
{
    memset(&m_ProfilerCallbacks, 0, sizeof(m_ProfilerCallbacks));
}

TaskScheduler::~TaskScheduler()
{
    Cleanup( true );
}

void    TaskScheduler::Initialize( uint32_t numThreads_ )
{
    assert( numThreads_ );

    InitializeWithUserThreads( 1, numThreads_ - 1 );
}

void   TaskScheduler::Initialize()
{
    Initialize( GetNumHardwareThreads() );
}

void TaskScheduler::InitializeWithUserThreads( uint32_t numUserThreads_, uint32_t numThreads_ )
{
    assert( numUserThreads_ );

    Cleanup( true ); // Stops threads, waiting for them.

    m_NumThreads     = numThreads_ + numUserThreads_;
    m_NumEnkiThreads = numThreads_;
    m_NumUserThreads = numUserThreads_;

    m_pPipesPerThread = new TaskPipe[ m_NumThreads ];
    m_pUserThreadNumStack = new uint32_t[ m_NumUserThreads ];
    m_pPinnedTaskListPerThread = new PinnedTaskList[ m_NumThreads ];
    for( uint32_t i = 0; i < m_NumUserThreads; ++i )
    {
        // user thread nums start at m_NumEnkiThreads
        m_pUserThreadNumStack[i] = m_NumEnkiThreads + i;
    }

    StartThreads();
}

void TaskScheduler::InitializeWithUserThreads( )
{
    InitializeWithUserThreads( GetNumHardwareThreads(), 0 );
}<|MERGE_RESOLUTION|>--- conflicted
+++ resolved
@@ -217,13 +217,8 @@
     AtomicAdd( &pTS->m_NumThreadsRunning, 1 );
 
     SafeCallback( pTS->m_ProfilerCallbacks.threadStart, threadNum );
-<<<<<<< HEAD
-
-    uint32_t spinCount = 0;
-=======
     
     uint32_t spinCount = SPIN_COUNT + 1;
->>>>>>> 56dd6d77
     uint32_t hintPipeToCheck_io = threadNum + 1;    // does not need to be clamped.
     while( pTS->m_bRunning )
     {
