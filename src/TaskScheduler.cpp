// Copyright (c) 2013 Doug Binks
// 
// This software is provided 'as-is', without any express or implied
// warranty. In no event will the authors be held liable for any damages
// arising from the use of this software.
// 
// Permission is granted to anyone to use this software for any purpose,
// including commercial applications, and to alter it and redistribute it
// freely, subject to the following restrictions:
// 
// 1. The origin of this software must not be misrepresented; you must not
//    claim that you wrote the original software. If you use this software
//    in a product, an acknowledgement in the product documentation would be
//    appreciated but is not required.
// 2. Altered source versions must be plainly marked as such, and must not be
//    misrepresented as being the original software.
// 3. This notice may not be removed or altered from any source distribution.

#include <assert.h>

#include "TaskScheduler.h"
#include "LockLessMultiReadPipe.h"


#if defined __i386__ || defined __x86_64__
#include "x86intrin.h"
#elif defined _WIN32
#include <intrin.h>
#endif

using namespace enki;


static const uint32_t PIPESIZE_LOG2              = 8;
static const uint32_t SPIN_COUNT                 = 100;
static const uint32_t SPIN_BACKOFF_MULTIPLIER    = 10;
static const uint32_t MAX_NUM_INITIAL_PARTITIONS = 8;

// thread_local not well supported yet by C++11 compilers.
#ifdef _MSC_VER
    #if _MSC_VER <= 1800
        #define thread_local __declspec(thread)
    #endif
#elif __APPLE__
        // Apple thread_local currently not implemented despite it being in Clang.
        #define thread_local __thread
#endif


// each software thread gets it's own copy of gtl_threadNum, so this is safe to use as a static variable
static const uint32_t                                     NO_THREAD_NUM = 0xFFFFFFFF;
static thread_local uint32_t                             gtl_threadNum = NO_THREAD_NUM;
static thread_local enki::TaskScheduler*                 gtl_pCurrTS   = NULL;


namespace enki 
{
    struct SubTaskSet
    {
        ITaskSet*           pTask;
        TaskSetPartition    partition;
    };

    // we derive class TaskPipe rather than typedef to get forward declaration working easily
    class TaskPipe : public LockLessMultiReadPipe<PIPESIZE_LOG2,enki::SubTaskSet> {};

    struct ThreadArgs
    {
        uint32_t        threadNum;
        TaskScheduler*  pTaskScheduler;
    };


    class ThreadNum
    {
    public:
        ThreadNum( TaskScheduler* pTaskScheduler  )
            : m_pTS( pTaskScheduler )
            , m_bNeedsRelease( false )
            , m_ThreadNum( gtl_threadNum )
            , m_PrevThreadNum( gtl_threadNum )
            , m_pPrevTS( gtl_pCurrTS )
        {
            // acquire thread id
            if( m_ThreadNum == NO_THREAD_NUM || m_pPrevTS != m_pTS )
            {

                int32_t threadcount = m_pTS->m_NumThreadsRunning++;
                if( threadcount < (int32_t)m_pTS->m_NumThreads )
                {
                    int32_t index = m_pTS->m_UserThreadStackIndex++;
                    assert( index < (int32_t)m_pTS->m_NumUserThreads );

                    std::atomic<uint32_t>* pStackPointer = &m_pTS->m_pUserThreadNumStack[ index ];
                    while(true)
                    {
                        m_ThreadNum = *pStackPointer;
                        if( NO_THREAD_NUM != m_ThreadNum )
                        {
                            if(  pStackPointer->compare_exchange_strong( m_ThreadNum, NO_THREAD_NUM ) )
                            {
                                break;
                            }
                        }
                    }


                    gtl_threadNum = m_ThreadNum;
                    gtl_pCurrTS   = m_pTS;
                    m_bNeedsRelease = true;
                }
                else
                {
                    --m_pTS->m_NumThreadsRunning;
                }
            }
        }

        ~ThreadNum()
        {
            if( m_bNeedsRelease )
            {
                gtl_threadNum = m_PrevThreadNum;
                gtl_pCurrTS   = m_pPrevTS;
                int32_t index = --m_pTS->m_UserThreadStackIndex;
                assert( index < (int32_t)m_pTS->m_NumUserThreads );
                assert( index >= 0 );

                std::atomic<uint32_t>* pStackPointer = &m_pTS->m_pUserThreadNumStack[ index ];
                while(true)
                {
                    uint32_t desired = NO_THREAD_NUM;
                    if( pStackPointer->compare_exchange_strong( desired, m_ThreadNum ) )
                    {
                        break;
                    }
                }

                --m_pTS->m_NumThreadsRunning;
            }
        }

        uint32_t        m_ThreadNum;
    private:
        ThreadNum(              const ThreadNum& nocopy_ );
        ThreadNum& operator=( const ThreadNum& nocopy_ );

        bool            m_bNeedsRelease;
        TaskScheduler*    m_pTS;

        uint32_t        m_PrevThreadNum;
        TaskScheduler*  m_pPrevTS;
    };

    class PinnedTaskList : public LocklessMultiWriteIntrusiveList<IPinnedTask> {};
}

namespace
{
    SubTaskSet       SplitTask( SubTaskSet& subTask_, uint32_t rangeToSplit_ )
    {
        SubTaskSet splitTask = subTask_;
        uint32_t rangeLeft = subTask_.partition.end - subTask_.partition.start;

        if( rangeToSplit_ > rangeLeft )
        {
            rangeToSplit_ = rangeLeft;
        }
        splitTask.partition.end = subTask_.partition.start + rangeToSplit_;
        subTask_.partition.start = splitTask.partition.end;
        return splitTask;
    }

    #if ( defined _WIN32 && ( defined _M_IX86  || defined _M_X64 ) ) || ( defined __i386__ || defined __x86_64__ )
    static void SpinWait( uint32_t spinCount_ )
    {
        uint64_t end = __rdtsc() + spinCount_;
        while( __rdtsc() < end )
        {
            _mm_pause();
        }        
    }
    #else
    static void SpinWait( uint32_t spinCount_ )
    {
        while( spinCount_ )
        {
            // TODO: may have NOP or yield equiv
            --spinCount_;
        }        
    }
    #endif
}

static void SafeCallback(ProfilerCallbackFunc func_, uint32_t threadnum_)
{
    if( func_ != nullptr )
    {
        func_(threadnum_);
    }
}

ProfilerCallbacks* TaskScheduler::GetProfilerCallbacks()
{
    return &m_ProfilerCallbacks;
}

void TaskScheduler::TaskingThreadFunction( const ThreadArgs& args_ )
{
    uint32_t threadNum  = args_.threadNum;
    TaskScheduler*  pTS = args_.pTaskScheduler;
    gtl_threadNum       = threadNum;

    SafeCallback( pTS->m_ProfilerCallbacks.threadStart, threadNum );

    gtl_pCurrTS                        = pTS;

    uint32_t spinCount = 0;
    uint32_t hintPipeToCheck_io = threadNum + 1;    // does not need to be clamped.
    while( pTS->m_bRunning.load( std::memory_order_relaxed ) )
    {
        if(!pTS->TryRunTask( threadNum, hintPipeToCheck_io ) )
        {
            // no tasks, will spin then wait
            ++spinCount;
            if( spinCount > SPIN_COUNT )
            {
<<<<<<< HEAD
                pTS->WaitForTasks<false>( threadNum );
=======
                pTS->WaitForTasks( threadNum );
>>>>>>> 405a2d17
                spinCount = 0;
            }
            else
            {
                // Note: see https://software.intel.com/en-us/articles/a-common-construct-to-avoid-the-contention-of-threads-architecture-agnostic-spin-wait-loops
                uint32_t spinBackoffCount = spinCount * SPIN_BACKOFF_MULTIPLIER;
                SpinWait( spinBackoffCount );
            }
        }
    }

    pTS->m_NumThreadsRunning.fetch_sub( 1, std::memory_order_release );
    SafeCallback( pTS->m_ProfilerCallbacks.threadStop, threadNum );
    gtl_threadNum = NO_THREAD_NUM;
    gtl_pCurrTS   = NULL;
    return;

}


void TaskScheduler::StartThreads()
{
<<<<<<< HEAD
    m_bRunning = true;

    // m_NumEnkiThreads stores the number of internal threads required.
    if( m_NumEnkiThreads )
    {
        m_pThreadArgStore = new ThreadArgs[m_NumEnkiThreads];
        m_pThreads      = new std::thread*[m_NumEnkiThreads];
        for( uint32_t thread = 0; thread < m_NumEnkiThreads; ++thread )
        {
            m_pThreadArgStore[thread].threadNum      = thread;
            m_pThreadArgStore[thread].pTaskScheduler = this;
            m_pThreads[thread] = new std::thread( TaskingThreadFunction, m_pThreadArgStore[thread] );
            ++m_NumThreadsRunning;
        }
=======
    if( m_bHaveThreads )
    {
        return;
    }
    m_bRunning = 1;

    // we create one less thread than m_NumThreads as the main thread counts as one
    m_pThreadNumStore = new ThreadArgs[m_NumThreads];
    m_pThreads          = new std::thread*[m_NumThreads];
    m_pThreadNumStore[0].threadNum      = 0;
    m_pThreadNumStore[0].pTaskScheduler = this;
    m_NumThreadsRunning = 1; // account for main thread
    for( uint32_t thread = 1; thread < m_NumThreads; ++thread )
    {
        m_pThreadNumStore[thread].threadNum      = thread;
        m_pThreadNumStore[thread].pTaskScheduler = this;
        m_pThreads[thread] = new std::thread( TaskingThreadFunction, m_pThreadNumStore[thread] );
        ++m_NumThreadsRunning;
>>>>>>> 405a2d17
    }

    // ensure we have sufficient tasks to equally fill either all threads including main
    // or just the threads we've launched, this is outside the firstinit as we want to be able
    // to runtime change it
    if( 1 == m_NumThreads )
    {
        m_NumPartitions = 1;
        m_NumInitialPartitions = 1;
    }
    else
    {
        m_NumPartitions = m_NumThreads * (m_NumThreads - 1);
        m_NumInitialPartitions = m_NumThreads - 1;
        if( m_NumInitialPartitions > MAX_NUM_INITIAL_PARTITIONS )
        {
            m_NumInitialPartitions = MAX_NUM_INITIAL_PARTITIONS;
        }
    }

    m_bHaveThreads = true;
}

void TaskScheduler::Cleanup( bool bWait_ )
{
    // wait for them threads quit before deleting data
    if( m_bRunning )
    {
        {
            std::unique_lock<std::mutex> lk( m_NewTaskEventMutex );
            m_bRunning = false;
            m_bUserThreadsCanRun = false;
        }
        while( bWait_ && m_NumThreadsRunning )
        {
            // keep firing event to ensure all threads pick up state of m_bRunning
           m_NewTaskEvent.notify_all();
        }

<<<<<<< HEAD
        for( uint32_t thread = 1; thread < m_NumEnkiThreads; ++thread )
=======
        for( uint32_t thread = 1; thread < m_NumThreads; ++thread )
>>>>>>> 405a2d17
        {
            m_pThreads[thread]->detach();
            delete m_pThreads[thread];
        }

        m_NumThreads = 0;
        m_NumEnkiThreads = 0;
        m_NumUserThreads = 0;
        delete[] m_pThreadArgStore;
        delete[] m_pThreads;
        m_pThreadArgStore = 0;
        m_pThreads = 0;

        m_bHaveThreads = false;
        m_NumThreadsWaiting = 0;
        m_NumThreadsRunning = 0;
<<<<<<< HEAD
        m_UserThreadStackIndex = 0;

        delete[] m_pPipesPerThread;
        m_pPipesPerThread = 0;

        delete[] m_pPinnedTaskListPerThread;
        m_pPinnedTaskListPerThread = NULL;

        delete[] m_pUserThreadNumStack;
        m_pUserThreadNumStack = 0;

=======
>>>>>>> 405a2d17
    }
}

bool TaskScheduler::TryRunTask( uint32_t threadNum, uint32_t& hintPipeToCheck_io_ )
{
    // calling function should acquire a valid threadnum
    if( threadNum >= m_NumThreads )
    {
        return false;
    }
    // Run any tasks for this thread
    RunPinnedTasks( threadNum );

    // check for tasks
    SubTaskSet subTask;
    bool bHaveTask = m_pPipesPerThread[ threadNum ].WriterTryReadFront( &subTask );

    uint32_t threadToCheck = hintPipeToCheck_io_;
    uint32_t checkCount = 0;
    while( !bHaveTask && checkCount < m_NumThreads )
    {
        threadToCheck = ( hintPipeToCheck_io_ + checkCount ) % m_NumThreads;
        if( threadToCheck != threadNum )
        {
            bHaveTask = m_pPipesPerThread[ threadToCheck ].ReaderTryReadBack( &subTask );
        }
        ++checkCount;
    }
        
    if( bHaveTask )
    {
        // update hint, will preserve value unless actually got task from another thread.
        hintPipeToCheck_io_ = threadToCheck;

        uint32_t partitionSize = subTask.partition.end - subTask.partition.start;
        if( subTask.pTask->m_RangeToRun < partitionSize )
        {
            SubTaskSet taskToRun = SplitTask( subTask, subTask.pTask->m_RangeToRun );
<<<<<<< HEAD
            SplitAndAddTask( gtl_threadNum, subTask, subTask.pTask->m_RangeToRun, 0 );
=======
            SplitAndAddTask( gtl_threadNum, subTask, subTask.pTask->m_RangeToRun );
>>>>>>> 405a2d17
            taskToRun.pTask->ExecuteRange( taskToRun.partition, threadNum );
            taskToRun.pTask->m_RunningCount.fetch_sub(1,std::memory_order_release );

        }
        else
        {
            // the task has already been divided up by AddTaskSetToPipe, so just run it
            subTask.pTask->ExecuteRange( subTask.partition, threadNum );
            subTask.pTask->m_RunningCount.fetch_sub(1,std::memory_order_release );
        }
    }

    return bHaveTask;
}

template<bool ISUSERTASK>
void TaskScheduler::WaitForTasks( uint32_t threadNum )
{
    // We incrememt the number of threads waiting here in order
    // to ensure that the check for tasks occurs after the increment
    // to prevent a task being added after a check, then the thread waiting.
    // This will occasionally result in threads being mistakenly awoken,
    // but they will then go back to sleep.
    m_NumThreadsWaiting.fetch_add( 1, std::memory_order_acquire );

    bool bHaveTasks = false;
    for( uint32_t thread = 0; thread < m_NumThreads; ++thread )
    {
        if( !m_pPipesPerThread[ thread ].IsPipeEmpty() )
        {
            bHaveTasks = true;
            break;
        }
    }
    if( !bHaveTasks )
    {
        SafeCallback( m_ProfilerCallbacks.waitStart, threadNum );
        std::unique_lock<std::mutex> lk( m_NewTaskEventMutex );

        // check potential event variables after lock held
        if( !ISUSERTASK || m_bUserThreadsCanRun )
        {
            m_NewTaskEvent.wait( lk );
        }
        SafeCallback( m_ProfilerCallbacks.waitStop, threadNum );
    }

    m_NumThreadsWaiting.fetch_sub( 1, std::memory_order_release );
}

void TaskScheduler::WaitForTasks( uint32_t threadNum )
{
    // We incrememt the number of threads waiting here in order
    // to ensure that the check for tasks occurs after the increment
    // to prevent a task being added after a check, then the thread waiting.
    // This will occasionally result in threads being mistakenly awoken,
    // but they will then go back to sleep.
    m_NumThreadsWaiting.fetch_add( 1, std::memory_order_acquire );

    bool bHaveTasks = false;
    for( uint32_t thread = 0; thread < m_NumThreads; ++thread )
    {
        if( !m_pPipesPerThread[ thread ].IsPipeEmpty() )
        {
            bHaveTasks = true;
            break;
        }
    }
    if( !bHaveTasks )
    {
        SafeCallback( m_ProfilerCallbacks.waitStart, threadNum );
        std::unique_lock<std::mutex> lk( m_NewTaskEventMutex );
        m_NewTaskEvent.wait( lk );
        SafeCallback( m_ProfilerCallbacks.waitStop, threadNum );
    }

    m_NumThreadsWaiting.fetch_sub( 1, std::memory_order_release );
}

void TaskScheduler::WakeThreads()
{
<<<<<<< HEAD
    if( m_NumThreadsWaiting.load( std::memory_order_relaxed )  )
=======
    if( m_NumThreadsWaiting.load( std::memory_order_relaxed ) )
>>>>>>> 405a2d17
    {
        m_NewTaskEvent.notify_all();
    }
}

void TaskScheduler::SplitAndAddTask( uint32_t threadNum_, SubTaskSet subTask_, uint32_t rangeToSplit_ )
{
    int32_t numAdded = 0;
    while( subTask_.partition.start != subTask_.partition.end )
    {
        SubTaskSet taskToAdd = SplitTask( subTask_, rangeToSplit_ );

        // add the partition to the pipe
        ++numAdded;
        subTask_.pTask->m_RunningCount.fetch_add( 1, std::memory_order_acquire );
        if( !m_pPipesPerThread[ gtl_threadNum ].WriterTryWriteFront( taskToAdd ) )
        {
            if( numAdded > 1 )
            {
                WakeThreads();
            }
            numAdded = 0;
            // alter range to run the appropriate fraction
            if( taskToAdd.pTask->m_RangeToRun < rangeToSplit_ )
            {
                taskToAdd.partition.end = taskToAdd.partition.start + taskToAdd.pTask->m_RangeToRun;
                subTask_.partition.start = taskToAdd.partition.end;
            }
            taskToAdd.pTask->ExecuteRange( taskToAdd.partition, threadNum_ );
            subTask_.pTask->m_RunningCount.fetch_sub( 1, std::memory_order_release );
        }
    }

<<<<<<< HEAD
    // increment completion count by number added plus runningCountOffset_ to account for start value
    subTask_.pTask->m_RunningCount.fetch_add( numAdded + runningCountOffset_, std::memory_order_release );

=======
>>>>>>> 405a2d17
    WakeThreads();
}

void    TaskScheduler::AddTaskSetToPipe( ITaskSet* pTaskSet )
{
    pTaskSet->m_RunningCount.store( 0, std::memory_order_relaxed );

    // divide task up and add to pipe
    pTaskSet->m_RangeToRun = pTaskSet->m_SetSize / m_NumPartitions;
    if( pTaskSet->m_RangeToRun < pTaskSet->m_MinRange ) { pTaskSet->m_RangeToRun = pTaskSet->m_MinRange; }

    uint32_t rangeToSplit = pTaskSet->m_SetSize / m_NumInitialPartitions;
    if( rangeToSplit < pTaskSet->m_MinRange ) { rangeToSplit = pTaskSet->m_MinRange; }

    SubTaskSet subTask;
    subTask.pTask = pTaskSet;
    subTask.partition.start = 0;
    subTask.partition.end = pTaskSet->m_SetSize;
<<<<<<< HEAD

    ThreadNum threadNum( this );
    if( threadNum.m_ThreadNum == NO_THREAD_NUM )
    {
        // just run in this thread
        pTaskSet->ExecuteRange( subTask.partition, threadNum.m_ThreadNum );
        pTaskSet->m_RunningCount.store( 0, std::memory_order_relaxed );
        return;
    }

    SplitAndAddTask( gtl_threadNum, subTask, rangeToSplit, 1 );

=======
    SplitAndAddTask( gtl_threadNum, subTask, rangeToSplit );
>>>>>>> 405a2d17
}

void TaskScheduler::AddPinnedTask( IPinnedTask* pTask_ )
{
    pTask_->m_RunningCount = 1;
    m_pPinnedTaskListPerThread[ pTask_->threadNum ].WriterWriteFront( pTask_ );
    WakeThreads();
}

void TaskScheduler::RunPinnedTasks()
{
    ThreadNum threadNum( this );
    RunPinnedTasks( threadNum.m_ThreadNum );
}

void TaskScheduler::RunPinnedTasks( uint32_t threadNum )
{
    IPinnedTask* pPinnedTaskSet = NULL;
    do
    {
        pPinnedTaskSet = m_pPinnedTaskListPerThread[ threadNum ].ReaderReadBack();
        if( pPinnedTaskSet )
        {
            pPinnedTaskSet->Execute();
            pPinnedTaskSet->m_RunningCount = 0;
        }
    } while( pPinnedTaskSet );
}

void    TaskScheduler::WaitforTaskSet( const ICompletable* pCompletable_ )
{
    ThreadNum threadNum( this );
    uint32_t hintPipeToCheck_io = gtl_threadNum + 1;    // does not need to be clamped.
    if( pCompletable_ )
    {
        while( !pCompletable_->GetIsComplete() )
        {
            TryRunTask( gtl_threadNum, hintPipeToCheck_io );
            // should add a spin then wait for task completion event.
        }
    }
    else
    {
            TryRunTask( gtl_threadNum, hintPipeToCheck_io );
    }
}

void    TaskScheduler::WaitforAll()
{
    ThreadNum threadNum( this );

    int32_t amRunningThread = 0;
    if( threadNum.m_ThreadNum != NO_THREAD_NUM ) { amRunningThread = 1; }

    bool bHaveTasks = true;
<<<<<<< HEAD
    uint32_t hintPipeToCheck_io = threadNum.m_ThreadNum  + 1;    // does not need to be clamped.
    while( bHaveTasks || ( m_NumThreadsWaiting.load( std::memory_order_relaxed ) < m_NumThreadsRunning.load( std::memory_order_relaxed ) - amRunningThread ) )
=======
     uint32_t hintPipeToCheck_io = gtl_threadNum  + 1;    // does not need to be clamped.
    int32_t numThreadsRunning = m_NumThreadsRunning.load( std::memory_order_relaxed ) - 1; // account for this thread
    while( bHaveTasks || m_NumThreadsWaiting.load( std::memory_order_relaxed ) < numThreadsRunning )
>>>>>>> 405a2d17
    {
        TryRunTask( threadNum.m_ThreadNum, hintPipeToCheck_io );
        bHaveTasks = false;
        for( uint32_t thread = 0; thread < m_NumThreads; ++thread )
        {
            if( !m_pPipesPerThread[ thread ].IsPipeEmpty() )
            {
                bHaveTasks = true;
                break;
            }
        }
     }
}

void    TaskScheduler::WaitforAllAndShutdown()
{
    WaitforAll();
    Cleanup( true );
}

uint32_t TaskScheduler::GetNumTaskThreads() const
{
    return m_NumThreads;
}

bool    TaskScheduler::TryRunTask()
{
    ThreadNum threadNum( this );
    uint32_t hintPipeToCheck_io = threadNum.m_ThreadNum  + 1;    // does not need to be clamped.
    return TryRunTask( threadNum.m_ThreadNum, hintPipeToCheck_io );
}

void    TaskScheduler::PreUserThreadRunTasks()
{
    m_bUserThreadsCanRun = true;
}

void    TaskScheduler::UserThreadRunTasks()
{
    ThreadNum threadNum(this);

    uint32_t spinCount = 0;
    uint32_t hintPipeToCheck_io = threadNum.m_ThreadNum  + 1;    // does not need to be clamped.
    while( m_bRunning && m_bUserThreadsCanRun)
    {
        if( !TryRunTask( threadNum.m_ThreadNum, hintPipeToCheck_io ) )
        {
            // no tasks, will spin then wait
            ++spinCount;
            if( spinCount > SPIN_COUNT )
            {
                WaitForTasks<true>( threadNum.m_ThreadNum );
            }
        }
        else
        {
            spinCount = 0;
        }
   }
}

void    TaskScheduler::StopUserThreadRunTasks()
{
    {
        std::unique_lock<std::mutex> lk( m_NewTaskEventMutex );
        m_bUserThreadsCanRun = false;
    }
    m_NewTaskEvent.notify_all();
}

TaskScheduler::TaskScheduler()
        : m_pPipesPerThread(NULL)
<<<<<<< HEAD
        , m_pPinnedTaskListPerThread(NULL)
        , m_NumThreads(0)
        , m_NumEnkiThreads(0)
        , m_NumUserThreads(0)
        , m_pThreadArgStore(NULL)
        , m_bUserThreadsCanRun(false)
        , m_pThreads(NULL)
        , m_UserThreadStackIndex(0)
        , m_pUserThreadNumStack(NULL)
        , m_bRunning(false)
        , m_NumThreadsRunning(0)
        , m_NumThreadsWaiting(0)
        , m_NumPartitions(0)
        , m_NumInitialPartitions(1)
=======
        , m_NumThreads(0)
        , m_pThreadNumStore(NULL)
        , m_pThreads(NULL)
        , m_bRunning(0)
        , m_NumThreadsRunning(0)
        , m_NumThreadsWaiting(0)
        , m_NumPartitions(0)
>>>>>>> 405a2d17
        , m_bHaveThreads(false)
{
    memset(&m_ProfilerCallbacks, 0, sizeof(m_ProfilerCallbacks));
}

TaskScheduler::~TaskScheduler()
{
    Cleanup( true );
}

void    TaskScheduler::Initialize( uint32_t numThreads_ )
{
    assert( numThreads_ );

    InitializeWithUserThreads( 1, numThreads_ - 1 );
}

void   TaskScheduler::Initialize()
{
    Initialize( std::thread::hardware_concurrency() );
}

void TaskScheduler::InitializeWithUserThreads( uint32_t numUserThreads_, uint32_t numThreads_ )
{
    assert( numUserThreads_ );

    Cleanup( true ); // Stops threads, waiting for them.

    m_NumThreads     = numThreads_ + numUserThreads_;
    m_NumEnkiThreads = numThreads_;
    m_NumUserThreads = numUserThreads_;

    m_pPipesPerThread = new TaskPipe[ m_NumThreads ];
    m_pPinnedTaskListPerThread = new PinnedTaskList[ m_NumThreads ];
    m_pUserThreadNumStack = new std::atomic<uint32_t>[ m_NumUserThreads ];
    for( uint32_t i = 0; i < m_NumUserThreads; ++i )
    {
        // user thread nums start at m_NumEnkiThreads
        m_pUserThreadNumStack[i] = m_NumEnkiThreads + i;
    }

    StartThreads();
}

void TaskScheduler::InitializeWithUserThreads( )
{
<<<<<<< HEAD
    InitializeWithUserThreads( std::thread::hardware_concurrency(), 0 );
=======
    Initialize( std::thread::hardware_concurrency() );
>>>>>>> 405a2d17
}<|MERGE_RESOLUTION|>--- conflicted
+++ resolved
@@ -225,11 +225,7 @@
             ++spinCount;
             if( spinCount > SPIN_COUNT )
             {
-<<<<<<< HEAD
                 pTS->WaitForTasks<false>( threadNum );
-=======
-                pTS->WaitForTasks( threadNum );
->>>>>>> 405a2d17
                 spinCount = 0;
             }
             else
@@ -252,7 +248,6 @@
 
 void TaskScheduler::StartThreads()
 {
-<<<<<<< HEAD
     m_bRunning = true;
 
     // m_NumEnkiThreads stores the number of internal threads required.
@@ -267,26 +262,6 @@
             m_pThreads[thread] = new std::thread( TaskingThreadFunction, m_pThreadArgStore[thread] );
             ++m_NumThreadsRunning;
         }
-=======
-    if( m_bHaveThreads )
-    {
-        return;
-    }
-    m_bRunning = 1;
-
-    // we create one less thread than m_NumThreads as the main thread counts as one
-    m_pThreadNumStore = new ThreadArgs[m_NumThreads];
-    m_pThreads          = new std::thread*[m_NumThreads];
-    m_pThreadNumStore[0].threadNum      = 0;
-    m_pThreadNumStore[0].pTaskScheduler = this;
-    m_NumThreadsRunning = 1; // account for main thread
-    for( uint32_t thread = 1; thread < m_NumThreads; ++thread )
-    {
-        m_pThreadNumStore[thread].threadNum      = thread;
-        m_pThreadNumStore[thread].pTaskScheduler = this;
-        m_pThreads[thread] = new std::thread( TaskingThreadFunction, m_pThreadNumStore[thread] );
-        ++m_NumThreadsRunning;
->>>>>>> 405a2d17
     }
 
     // ensure we have sufficient tasks to equally fill either all threads including main
@@ -326,11 +301,7 @@
            m_NewTaskEvent.notify_all();
         }
 
-<<<<<<< HEAD
         for( uint32_t thread = 1; thread < m_NumEnkiThreads; ++thread )
-=======
-        for( uint32_t thread = 1; thread < m_NumThreads; ++thread )
->>>>>>> 405a2d17
         {
             m_pThreads[thread]->detach();
             delete m_pThreads[thread];
@@ -347,7 +318,6 @@
         m_bHaveThreads = false;
         m_NumThreadsWaiting = 0;
         m_NumThreadsRunning = 0;
-<<<<<<< HEAD
         m_UserThreadStackIndex = 0;
 
         delete[] m_pPipesPerThread;
@@ -358,9 +328,6 @@
 
         delete[] m_pUserThreadNumStack;
         m_pUserThreadNumStack = 0;
-
-=======
->>>>>>> 405a2d17
     }
 }
 
@@ -399,11 +366,7 @@
         if( subTask.pTask->m_RangeToRun < partitionSize )
         {
             SubTaskSet taskToRun = SplitTask( subTask, subTask.pTask->m_RangeToRun );
-<<<<<<< HEAD
-            SplitAndAddTask( gtl_threadNum, subTask, subTask.pTask->m_RangeToRun, 0 );
-=======
             SplitAndAddTask( gtl_threadNum, subTask, subTask.pTask->m_RangeToRun );
->>>>>>> 405a2d17
             taskToRun.pTask->ExecuteRange( taskToRun.partition, threadNum );
             taskToRun.pTask->m_RunningCount.fetch_sub(1,std::memory_order_release );
 
@@ -454,42 +417,9 @@
     m_NumThreadsWaiting.fetch_sub( 1, std::memory_order_release );
 }
 
-void TaskScheduler::WaitForTasks( uint32_t threadNum )
-{
-    // We incrememt the number of threads waiting here in order
-    // to ensure that the check for tasks occurs after the increment
-    // to prevent a task being added after a check, then the thread waiting.
-    // This will occasionally result in threads being mistakenly awoken,
-    // but they will then go back to sleep.
-    m_NumThreadsWaiting.fetch_add( 1, std::memory_order_acquire );
-
-    bool bHaveTasks = false;
-    for( uint32_t thread = 0; thread < m_NumThreads; ++thread )
-    {
-        if( !m_pPipesPerThread[ thread ].IsPipeEmpty() )
-        {
-            bHaveTasks = true;
-            break;
-        }
-    }
-    if( !bHaveTasks )
-    {
-        SafeCallback( m_ProfilerCallbacks.waitStart, threadNum );
-        std::unique_lock<std::mutex> lk( m_NewTaskEventMutex );
-        m_NewTaskEvent.wait( lk );
-        SafeCallback( m_ProfilerCallbacks.waitStop, threadNum );
-    }
-
-    m_NumThreadsWaiting.fetch_sub( 1, std::memory_order_release );
-}
-
 void TaskScheduler::WakeThreads()
 {
-<<<<<<< HEAD
     if( m_NumThreadsWaiting.load( std::memory_order_relaxed )  )
-=======
-    if( m_NumThreadsWaiting.load( std::memory_order_relaxed ) )
->>>>>>> 405a2d17
     {
         m_NewTaskEvent.notify_all();
     }
@@ -523,12 +453,6 @@
         }
     }
 
-<<<<<<< HEAD
-    // increment completion count by number added plus runningCountOffset_ to account for start value
-    subTask_.pTask->m_RunningCount.fetch_add( numAdded + runningCountOffset_, std::memory_order_release );
-
-=======
->>>>>>> 405a2d17
     WakeThreads();
 }
 
@@ -547,7 +471,6 @@
     subTask.pTask = pTaskSet;
     subTask.partition.start = 0;
     subTask.partition.end = pTaskSet->m_SetSize;
-<<<<<<< HEAD
 
     ThreadNum threadNum( this );
     if( threadNum.m_ThreadNum == NO_THREAD_NUM )
@@ -558,11 +481,7 @@
         return;
     }
 
-    SplitAndAddTask( gtl_threadNum, subTask, rangeToSplit, 1 );
-
-=======
     SplitAndAddTask( gtl_threadNum, subTask, rangeToSplit );
->>>>>>> 405a2d17
 }
 
 void TaskScheduler::AddPinnedTask( IPinnedTask* pTask_ )
@@ -618,14 +537,8 @@
     if( threadNum.m_ThreadNum != NO_THREAD_NUM ) { amRunningThread = 1; }
 
     bool bHaveTasks = true;
-<<<<<<< HEAD
     uint32_t hintPipeToCheck_io = threadNum.m_ThreadNum  + 1;    // does not need to be clamped.
     while( bHaveTasks || ( m_NumThreadsWaiting.load( std::memory_order_relaxed ) < m_NumThreadsRunning.load( std::memory_order_relaxed ) - amRunningThread ) )
-=======
-     uint32_t hintPipeToCheck_io = gtl_threadNum  + 1;    // does not need to be clamped.
-    int32_t numThreadsRunning = m_NumThreadsRunning.load( std::memory_order_relaxed ) - 1; // account for this thread
-    while( bHaveTasks || m_NumThreadsWaiting.load( std::memory_order_relaxed ) < numThreadsRunning )
->>>>>>> 405a2d17
     {
         TryRunTask( threadNum.m_ThreadNum, hintPipeToCheck_io );
         bHaveTasks = false;
@@ -698,7 +611,6 @@
 
 TaskScheduler::TaskScheduler()
         : m_pPipesPerThread(NULL)
-<<<<<<< HEAD
         , m_pPinnedTaskListPerThread(NULL)
         , m_NumThreads(0)
         , m_NumEnkiThreads(0)
@@ -713,15 +625,6 @@
         , m_NumThreadsWaiting(0)
         , m_NumPartitions(0)
         , m_NumInitialPartitions(1)
-=======
-        , m_NumThreads(0)
-        , m_pThreadNumStore(NULL)
-        , m_pThreads(NULL)
-        , m_bRunning(0)
-        , m_NumThreadsRunning(0)
-        , m_NumThreadsWaiting(0)
-        , m_NumPartitions(0)
->>>>>>> 405a2d17
         , m_bHaveThreads(false)
 {
     memset(&m_ProfilerCallbacks, 0, sizeof(m_ProfilerCallbacks));
@@ -768,9 +671,5 @@
 
 void TaskScheduler::InitializeWithUserThreads( )
 {
-<<<<<<< HEAD
     InitializeWithUserThreads( std::thread::hardware_concurrency(), 0 );
-=======
-    Initialize( std::thread::hardware_concurrency() );
->>>>>>> 405a2d17
 }