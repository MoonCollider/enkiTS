--- conflicted
+++ resolved
@@ -227,13 +227,8 @@
     subTask.partition.start = 0;
     subTask.partition.end = pTaskSet->m_SetSize;
 
-<<<<<<< HEAD
-    // no one owns the task as yet, so just add to count
-    pTaskSet->m_CompletionCount.store( 0, std::memory_order_relaxed );
-=======
     // set completion to -1 to guarantee it won't be found complete until all subtasks added
-    pTaskSet->m_CompletionCount = -1;
->>>>>>> 35971ab1
+    pTaskSet->m_CompletionCount.store( -1, std::memory_order_relaxed );
 
     // divide task up and add to pipe
     uint32_t rangeToRun = subTask.pTask->m_SetSize / m_NumPartitions;
@@ -251,33 +246,18 @@
         rangeLeft -= rangeToRun;
 
         // add the partition to the pipe
-<<<<<<< HEAD
-        pTaskSet->m_CompletionCount.fetch_add( 1, std::memory_order_relaxed );
-        if( !m_pPipesPerThread[ gtl_threadNum ].WriterTryWriteFront( subTask ) )
-        {
-			if( m_NumThreadsActive.load( std::memory_order_relaxed ) < m_NumThreadsRunning.load( std::memory_order_relaxed ) )
-			{
-				m_NewTaskEvent.notify_all();
-			}
-            pTaskSet->m_CompletionCount.fetch_sub(1,std::memory_order_relaxed );
-=======
         ++numAdded;
         if( !m_pPipesPerThread[ gtl_threadNum ].WriterTryWriteFront( subTask ) )
         {
->>>>>>> 35971ab1
             subTask.pTask->ExecuteRange( subTask.partition, gtl_threadNum );
             --numAdded;
         }
     }
 
-<<<<<<< HEAD
-	if( m_NumThreadsActive.load( std::memory_order_relaxed ) < m_NumThreadsRunning.load( std::memory_order_relaxed ) )
-=======
     // increment completion count by number added plus one to account for start value
-    AtomicAdd( &pTaskSet->m_CompletionCount, numAdded + 1 );
-
-	if( m_NumThreadsActive < m_NumThreadsRunning )
->>>>>>> 35971ab1
+    pTaskSet->m_CompletionCount.fetch_add( numAdded + 1, std::memory_order_relaxed );
+
+    if( m_NumThreadsActive.load( std::memory_order_relaxed ) < m_NumThreadsRunning.load( std::memory_order_relaxed ) )
 	{
 		m_NewTaskEvent.notify_all();
 	}
