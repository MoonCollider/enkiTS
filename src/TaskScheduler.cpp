--- conflicted
+++ resolved
@@ -421,13 +421,7 @@
     SemaphoreSignal( m_NewTaskSemaphore, m_NumThreadsWaiting );
 }
 
-<<<<<<< HEAD
-
-void TaskScheduler::SplitAndAddTask( uint32_t threadNum_, SubTaskSet subTask_,
-    uint32_t rangeToSplit_, int32_t runningCountOffset_ )
-=======
 void TaskScheduler::SplitAndAddTask( uint32_t threadNum_, SubTaskSet subTask_, uint32_t rangeToSplit_ )
->>>>>>> 6156a2dc
 {
     int32_t numAdded = 0;
     while( subTask_.partition.start != subTask_.partition.end )
@@ -474,7 +468,6 @@
     subTask.pTask = pTaskSet;
     subTask.partition.start = 0;
     subTask.partition.end = pTaskSet->m_SetSize;
-<<<<<<< HEAD
 
     ThreadNum threadNum( this );
     if( threadNum.m_ThreadNum == NO_THREAD_NUM )
@@ -485,11 +478,7 @@
         return;
     }
 
-    SplitAndAddTask( gtl_threadNum, subTask, rangeToSplit, 1 );
-
-=======
     SplitAndAddTask( gtl_threadNum, subTask, rangeToSplit );
->>>>>>> 6156a2dc
 }
 
 void TaskScheduler::AddPinnedTask( IPinnedTask* pTask_ )
