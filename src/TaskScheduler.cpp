--- conflicted
+++ resolved
@@ -211,13 +211,8 @@
 		hintPipeToCheck_io_ = threadToCheck;
 
         // the task has already been divided up by AddTaskSetToPipe, so just run it
-<<<<<<< HEAD
-        info.pTask->ExecuteRange( info.partition, threadNum );
-        info.pTask->m_CompletionCount.fetch_sub(1,std::memory_order_relaxed );
-=======
         subTask.pTask->ExecuteRange( subTask.partition, threadNum );
-        AtomicAdd( &subTask.pTask->m_CompletionCount, -1 );
->>>>>>> 11601e8d
+        subTask.pTask->m_CompletionCount.fetch_sub(1,std::memory_order_relaxed );
     }
 
     return bHaveTask;
@@ -250,25 +245,15 @@
         rangeLeft -= rangeToRun;
 
         // add the partition to the pipe
-<<<<<<< HEAD
-        info.pTask->m_CompletionCount.fetch_add( 1, std::memory_order_relaxed );
-        if( !m_pPipesPerThread[ gtl_threadNum ].WriterTryWriteFront( info ) )
-=======
-        AtomicAdd( &pTaskSet->m_CompletionCount, +1 );
+        pTaskSet->m_CompletionCount.fetch_add( 1, std::memory_order_relaxed );
         if( !m_pPipesPerThread[ gtl_threadNum ].WriterTryWriteFront( subTask ) )
->>>>>>> 11601e8d
         {
 			if( m_NumThreadsActive.load( std::memory_order_relaxed ) < m_NumThreadsRunning.load( std::memory_order_relaxed ) )
 			{
 				m_NewTaskEvent.notify_all();
 			}
-<<<<<<< HEAD
-            info.pTask->ExecuteRange( info.partition, gtl_threadNum );
             pTaskSet->m_CompletionCount.fetch_sub(1,std::memory_order_relaxed );
-=======
-            --pTaskSet->m_CompletionCount;
             subTask.pTask->ExecuteRange( subTask.partition, gtl_threadNum );
->>>>>>> 11601e8d
         }
     }
 
