// Copyright (c) 2013 Doug Binks
// 
// This software is provided 'as-is', without any express or implied
// warranty. In no event will the authors be held liable for any damages
// arising from the use of this software.
// 
// Permission is granted to anyone to use this software for any purpose,
// including commercial applications, and to alter it and redistribute it
// freely, subject to the following restrictions:
// 
// 1. The origin of this software must not be misrepresented; you must not
//    claim that you wrote the original software. If you use this software
//    in a product, an acknowledgement in the product documentation would be
//    appreciated but is not required.
// 2. Altered source versions must be plainly marked as such, and must not be
//    misrepresented as being the original software.
// 3. This notice may not be removed or altered from any source distribution.

#include <assert.h>

#include "TaskScheduler.h"
#include "LockLessMultiReadPipe.h"



using namespace enki;


static const uint32_t PIPESIZE_LOG2 = 8;
static const uint32_t SPIN_COUNT = 100;

// each software thread gets it's own copy of gtl_threadNum, so this is safe to use as a static variable
static const uint32_t									 NO_THREAD_NUM = 0xFFFFFFFF;
static THREAD_LOCAL uint32_t                             gtl_threadNum = NO_THREAD_NUM;
static THREAD_LOCAL enki::TaskScheduler*                 gtl_pCurrTS   = NULL;

namespace enki 
{
	struct SubTaskSet
	{
		ITaskSet*           pTask;
		TaskSetPartition    partition;
	};

	// we derive class TaskPipe rather than typedef to get forward declaration working easily
	class TaskPipe : public LockLessMultiReadPipe<PIPESIZE_LOG2,enki::SubTaskSet> {};

	struct ThreadArgs
	{
		uint32_t		threadNum;
		TaskScheduler*  pTaskScheduler;
	};

	class ThreadNum
	{
	public:
		ThreadNum( TaskScheduler* pTaskScheduler  )
			: m_pTS( pTaskScheduler )
			, m_bNeedsRelease( false )
			, m_ThreadNum( gtl_threadNum )
			, m_PrevThreadNum( gtl_threadNum )
			, m_pPrevTS( gtl_pCurrTS )
		{
			// acquire thread id
			if( m_ThreadNum == NO_THREAD_NUM || m_pPrevTS != m_pTS )
			{
				int32_t threadcount = AtomicAdd( &m_pTS->m_NumThreadsRunning, 1 );
				if( threadcount < (int32_t)m_pTS->m_NumThreads )
				{
					int32_t index = AtomicAdd( &m_pTS->m_UserThreadStackIndex, 1 );
					assert( index < (int32_t)m_pTS->m_NumUserThreads );

					volatile uint32_t* pStackPointer = &m_pTS->m_pUserThreadNumStack[ index ];
					while(true)
					{
						m_ThreadNum = *pStackPointer;
						if( NO_THREAD_NUM != m_ThreadNum )
						{
							uint32_t old = AtomicCompareAndSwap( pStackPointer, NO_THREAD_NUM, m_ThreadNum );
							if( old == m_ThreadNum )
							{
								break;
							}
						}
					}


					gtl_threadNum = m_ThreadNum;
					gtl_pCurrTS   = m_pTS;
					m_bNeedsRelease = true;
				}
				else
				{
					AtomicAdd( &m_pTS->m_NumThreadsRunning, -1 );
				}
			}
		}

		~ThreadNum()
		{
			if( m_bNeedsRelease )
			{
				gtl_threadNum = m_PrevThreadNum;
				gtl_pCurrTS   = m_pPrevTS;
				int32_t index = AtomicAdd( &m_pTS->m_UserThreadStackIndex, -1 ) - 1;
				assert( index < (int32_t)m_pTS->m_NumUserThreads );
				assert( index >= 0 );

				volatile uint32_t* pStackPointer = &m_pTS->m_pUserThreadNumStack[ index ];
				while(true)
				{
					uint32_t old = AtomicCompareAndSwap( pStackPointer, m_ThreadNum, NO_THREAD_NUM );
					if( old == NO_THREAD_NUM )
					{
						break;
					}
				}

				AtomicAdd( &m_pTS->m_NumThreadsRunning, -1 );
			}
		}

		uint32_t		m_ThreadNum;
	private:
		ThreadNum(			  const ThreadNum& nocopy_ );
		ThreadNum& operator=( const ThreadNum& nocopy_ );

		bool			m_bNeedsRelease;
		TaskScheduler*	m_pTS;

		uint32_t		m_PrevThreadNum;
		TaskScheduler*  m_pPrevTS;
	};

}

static void SafeCallback(ProfilerCallbackFunc func_, uint32_t threadnum_)
{
	if( func_ )
	{
		func_(threadnum_);
	}
}

ProfilerCallbacks* TaskScheduler::GetProfilerCallbacks()
{
	return &m_ProfilerCallbacks;
}


THREADFUNC_DECL TaskScheduler::TaskingThreadFunction( void* pArgs )
{
	ThreadArgs args					= *(ThreadArgs*)pArgs;
	uint32_t threadNum				= args.threadNum;
	TaskScheduler*  pTS				= args.pTaskScheduler;
    gtl_threadNum					= threadNum;
	gtl_pCurrTS						= pTS;

    AtomicAdd( &pTS->m_NumThreadsRunning, 1 );

    SafeCallback( pTS->m_ProfilerCallbacks.threadStart, threadNum );

	uint32_t spinCount = 0;
	uint32_t hintPipeToCheck_io = threadNum + 1;	// does not need to be clamped.
    while( pTS->m_bRunning )
    {
<<<<<<< HEAD
		if( !pTS->TryRunTask( threadNum, hintPipeToCheck_io ) )
		{
			// no tasks, will spin then wait
			++spinCount;
			if( spinCount > SPIN_COUNT )
			{
				pTS->WaitForTasks( threadNum );
			}
		}
		else
		{
			spinCount = 0;
		}
   }
	gtl_threadNum = NO_THREAD_NUM;
=======
        if(!pTS->TryRunTask( threadNum, hintPipeToCheck_io ) )
        {
            // no tasks, will spin then wait
            ++spinCount;
            if( spinCount > SPIN_COUNT )
            {
				pTS->WaitForTasks( threadNum );
            }
        }
        else
        {
            spinCount = 0;
        }
    }
>>>>>>> 5b135fd3

    AtomicAdd( &pTS->m_NumThreadsRunning, -1 );
	SafeCallback( pTS->m_ProfilerCallbacks.threadStop, threadNum );

    return 0;
}


void TaskScheduler::StartThreads()
{
    m_bRunning = true;

    m_NewTaskEvent = EventCreate();

<<<<<<< HEAD
    // m_NumEnkiThreads stores the number of internal threads required.
	if( m_NumEnkiThreads )
	{
		m_pThreadArgStore = new ThreadArgs[m_NumEnkiThreads];
		m_pThreadIDs      = new threadid_t[m_NumEnkiThreads];
		for( uint32_t thread = 0; thread < m_NumEnkiThreads; ++thread )
		{
			m_pThreadArgStore[thread].threadNum      = thread;
			m_pThreadArgStore[thread].pTaskScheduler = this;
			ThreadCreate( &m_pThreadIDs[thread], TaskingThreadFunction, &m_pThreadArgStore[thread] );
		}
	}
=======
    // we create one less thread than m_NumThreads as the main thread counts as one
    m_pThreadNumStore = new ThreadArgs[m_NumThreads];
    m_pThreadIDs      = new threadid_t[m_NumThreads];
	m_pThreadNumStore[0].threadNum      = 0;
	m_pThreadNumStore[0].pTaskScheduler = this;
	m_pThreadIDs[0] = 0;
    m_NumThreadsActive = 1; // acount for main thread
    m_NumThreadsRunning = 1;// acount for main thread
    for( uint32_t thread = 1; thread < m_NumThreads; ++thread )
    {
		m_pThreadNumStore[thread].threadNum      = thread;
		m_pThreadNumStore[thread].pTaskScheduler = this;
        ThreadCreate( &m_pThreadIDs[thread], TaskingThreadFunction, &m_pThreadNumStore[thread] );
        ++m_NumThreadsRunning;
    }
>>>>>>> 5b135fd3

    // ensure we have sufficient tasks to equally fill either all threads including main
    // or just the threads we've launched, this is outside the firstinit as we want to be able
    // to runtime change it
	if( 1 == m_NumThreads )
	{
		m_NumPartitions = 1;
	}
	else
	{
		m_NumPartitions = m_NumThreads * (m_NumThreads - 1);
	}
}

void TaskScheduler::Cleanup( bool bWait_ )
{
<<<<<<< HEAD
    // wait for them threads quit before deleting data
	if( m_bRunning )
	{
		m_bRunning = false;
		m_bUserThreadsCanRun = false;
		while( bWait_ && m_NumThreadsRunning )
		{
			// keep firing event to ensure all threads pick up state of m_bRunning
			EventSignal( m_NewTaskEvent );
		}
=======
    if( m_bHaveThreads )
    {
        // wait for them threads quit before deleting data
        m_bRunning = false;
        while( bWait_ && m_NumThreadsRunning > 1 )
        {
            // keep firing event to ensure all threads pick up state of m_bRunning
            EventSignal( m_NewTaskEvent );
        }
>>>>>>> 5b135fd3

		for( uint32_t thread = 0; thread < m_NumEnkiThreads; ++thread )
		{
			ThreadTerminate( m_pThreadIDs[thread] );
		}

		m_NumThreads = 0;
		m_NumEnkiThreads = 0;
		m_NumUserThreads = 0;
		delete[] m_pThreadArgStore;
		delete[] m_pThreadIDs;
		m_pThreadArgStore = 0;
		m_pThreadIDs = 0;
		EventClose( m_NewTaskEvent );

		m_NumThreadsWaiting = 0;
		m_NumThreadsRunning = 0;
		m_UserThreadStackIndex = 0;

		delete[] m_pPipesPerThread;
		m_pPipesPerThread = 0;

		delete[] m_pUserThreadNumStack;
		m_pUserThreadNumStack = 0;
	}
}

bool TaskScheduler::TryRunTask( uint32_t threadNum, uint32_t& hintPipeToCheck_io_ )
{
	// calling function should acquire a valid threadnum
	if( threadNum >= m_NumThreads )
	{
		return false;
	}

    // check for tasks
    SubTaskSet subTask;
    bool bHaveTask = m_pPipesPerThread[ threadNum ].WriterTryReadFront( &subTask );

	uint32_t threadToCheck = hintPipeToCheck_io_;
    if( m_NumThreads )
    {
		uint32_t checkCount = 0;
        while( !bHaveTask && checkCount < m_NumThreads )
        {
			threadToCheck = ( hintPipeToCheck_io_ + checkCount ) % m_NumThreads;
			if( threadToCheck != threadNum )
			{
				bHaveTask = m_pPipesPerThread[ threadToCheck ].ReaderTryReadBack( &subTask );
			}
			++checkCount;
        }
    }
        
    if( bHaveTask )
    {
		// update hint, will preserve value unless actually got task from another thread.
		hintPipeToCheck_io_ = threadToCheck;

        // the task has already been divided up by AddTaskSetToPipe, so just run it
        subTask.pTask->ExecuteRange( subTask.partition, threadNum );
        AtomicAdd( &subTask.pTask->m_RunningCount, -1 );
    }

    return bHaveTask;
}

void TaskScheduler::WaitForTasks( uint32_t threadNum )
{
<<<<<<< HEAD
	bool bHaveTasks = false;
	for( uint32_t thread = 0; thread < m_NumThreads; ++thread )
	{
		if( !m_pPipesPerThread[ thread ].IsPipeEmpty() )
		{
			bHaveTasks = true;
			break;
		}
	}
	if( !bHaveTasks )
	{
        SafeCallback( m_ProfilerCallbacks.waitStart, threadNum );
        AtomicAdd( &m_NumThreadsWaiting, 1 );
		EventWait( m_NewTaskEvent, EVENTWAIT_INFINITE );
		AtomicAdd( &m_NumThreadsWaiting, -1 );
=======
    bool bHaveTasks = false;
    for( uint32_t thread = 0; thread < m_NumThreads; ++thread )
    {
        if( !m_pPipesPerThread[ thread ].IsPipeEmpty() )
        {
            bHaveTasks = true;
            break;
        }
    }
    if( !bHaveTasks )
    {
        SafeCallback( m_ProfilerCallbacks.waitStart, threadNum );
        AtomicAdd( &m_NumThreadsActive, -1 );
        EventWait( m_NewTaskEvent, EVENTWAIT_INFINITE );
        AtomicAdd( &m_NumThreadsActive, +1 );
>>>>>>> 5b135fd3
        SafeCallback( m_ProfilerCallbacks.waitStop, threadNum );
    }
}

void    TaskScheduler::AddTaskSetToPipe( ITaskSet* pTaskSet )
{
    SubTaskSet subTask;
    subTask.pTask = pTaskSet;
    subTask.partition.start = 0;
    subTask.partition.end = pTaskSet->m_SetSize;

<<<<<<< HEAD
    // set completion to -1 to guarantee it won't be found complete until all subtasks added
    pTaskSet->m_CompletionCount = -1;
    ThreadNum threadNum( this );
	if( threadNum.m_ThreadNum == NO_THREAD_NUM )
	{
		// just run in this thread
        pTaskSet->ExecuteRange( subTask.partition, threadNum.m_ThreadNum );
        pTaskSet->m_CompletionCount = 0;
		return;
	}
=======
    // set running count to -1 to guarantee it won't be found complete until all subtasks added
    pTaskSet->m_RunningCount = -1;
>>>>>>> 5b135fd3

    // divide task up and add to pipe
    uint32_t rangeToRun = subTask.pTask->m_SetSize / m_NumPartitions;
    if( rangeToRun == 0 ) { rangeToRun = 1; }
    uint32_t rangeLeft = subTask.partition.end - subTask.partition.start ;
    int32_t numAdded = 0;
    while( rangeLeft )
    {
        if( rangeToRun > rangeLeft )
        {
            rangeToRun = rangeLeft;
        }
        subTask.partition.start = pTaskSet->m_SetSize - rangeLeft;
        subTask.partition.end = subTask.partition.start + rangeToRun;
        rangeLeft -= rangeToRun;

        // add the partition to the pipe
        ++numAdded;
        if( !m_pPipesPerThread[ gtl_threadNum ].WriterTryWriteFront( subTask ) )

        {
            subTask.pTask->ExecuteRange( subTask.partition, gtl_threadNum );
            --numAdded;
        }
    }

    // increment running count by number added plus one to account for start value
    AtomicAdd( &pTaskSet->m_RunningCount, numAdded + 1 );

    if( m_NumThreadsWaiting > 0 )
	{
		EventSignal( m_NewTaskEvent );
	}

}

void    TaskScheduler::WaitforTaskSet( const ITaskSet* pTaskSet )
{
	ThreadNum threadNum( this );
	uint32_t hintPipeToCheck_io = threadNum.m_ThreadNum  + 1;	// does not need to be clamped.
	if( pTaskSet )
	{
		while( pTaskSet->m_RunningCount )
		{
			TryRunTask( threadNum.m_ThreadNum, hintPipeToCheck_io );
			// should add a spin then wait for task completion event.
		}
	}
	else
	{
			TryRunTask( threadNum.m_ThreadNum, hintPipeToCheck_io );
	}
}

void    TaskScheduler::WaitforAll()
{
	ThreadNum threadNum( this );

	int32_t amRunningThread = 0;
	if( threadNum.m_ThreadNum != NO_THREAD_NUM ) { amRunningThread = 1; }

    bool bHaveTasks = true;
<<<<<<< HEAD
 	uint32_t hintPipeToCheck_io = threadNum.m_ThreadNum  + 1;	// does not need to be clamped.
    while( bHaveTasks || ( m_NumThreadsWaiting < m_NumThreadsRunning - amRunningThread ) )
=======
 	uint32_t hintPipeToCheck_io = gtl_threadNum  + 1;	// does not need to be clamped.
    while( bHaveTasks || m_NumThreadsActive > 1 )
>>>>>>> 5b135fd3
    {
        TryRunTask( threadNum.m_ThreadNum, hintPipeToCheck_io );
        bHaveTasks = false;
        for( uint32_t thread = 0; thread < m_NumThreads; ++thread )
        {
            if( !m_pPipesPerThread[ thread ].IsPipeEmpty() )
            {
                bHaveTasks = true;
                break;
            }
        }
     }
}

void    TaskScheduler::WaitforAllAndShutdown()
{
    WaitforAll();
    Cleanup( true );
}

uint32_t TaskScheduler::GetNumTaskThreads() const
{
    return m_NumThreads;
}

bool	TaskScheduler::TryRunTask()
{
	ThreadNum threadNum( this );
	uint32_t hintPipeToCheck_io = threadNum.m_ThreadNum  + 1;	// does not need to be clamped.
	return TryRunTask( threadNum.m_ThreadNum, hintPipeToCheck_io );
}

void	TaskScheduler::PreUserThreadRunTasks()
{
	m_bUserThreadsCanRun = true;
}

void	TaskScheduler::UserThreadRunTasks()
{
	ThreadNum threadNum(this);

	uint32_t spinCount = 0;
	uint32_t hintPipeToCheck_io = threadNum.m_ThreadNum  + 1;	// does not need to be clamped.
    while( m_bRunning && m_bUserThreadsCanRun)
    {
		if( !TryRunTask( threadNum.m_ThreadNum, hintPipeToCheck_io ) )
		{
			// no tasks, will spin then wait
			++spinCount;
			if( spinCount > SPIN_COUNT )
			{
				WaitForTasks( threadNum.m_ThreadNum );
			}
		}
		else
		{
			spinCount = 0;
		}
   }
}

void	TaskScheduler::StopUserThreadRunTasks()
{
	m_bUserThreadsCanRun = false;
	ThreadNum threadNum(this);

	int32_t amUserThread    = 0;
	int32_t amRunningThread = 0;
	if( threadNum.m_ThreadNum != NO_THREAD_NUM ) {
		amRunningThread = 1;
		if( threadNum.m_ThreadNum >= m_NumEnkiThreads ) { 
			amUserThread = 1;
		}
	}

	do
	{
		EventSignal( m_NewTaskEvent );	// wake up any sleeping threads.
	} while( m_NumThreadsWaiting && ( m_UserThreadStackIndex > amUserThread ) );
}

TaskScheduler::TaskScheduler()
		: m_pPipesPerThread(NULL)
		, m_NumThreads(0)
		, m_NumEnkiThreads(0)
		, m_NumUserThreads(0)
		, m_pThreadArgStore(NULL)
		, m_pThreadIDs(NULL)
		, m_pUserThreadNumStack(NULL)
		, m_UserThreadStackIndex(0)
		, m_bRunning(false)
		, m_NumThreadsRunning(0)
		, m_NumThreadsWaiting(0)
		, m_NumPartitions(0)
		, m_bUserThreadsCanRun(false)
{
	memset(&m_ProfilerCallbacks, 0, sizeof(m_ProfilerCallbacks));
}

TaskScheduler::~TaskScheduler()
{
    Cleanup( true );
}

void    TaskScheduler::Initialize( uint32_t numThreads_ )
{
	assert( numThreads_ );

	InitializeWithUserThreads( 1, numThreads_ - 1 );
}

void   TaskScheduler::Initialize()
{
	Initialize( GetNumHardwareThreads() );
}

void TaskScheduler::InitializeWithUserThreads( uint32_t numUserThreads_, uint32_t numThreads_ )
{
	assert( numUserThreads_ );

	Cleanup( true ); // Stops threads, waiting for them.

	m_NumThreads	 = numThreads_ + numUserThreads_;
	m_NumEnkiThreads = numThreads_;
	m_NumUserThreads = numUserThreads_;

    m_pPipesPerThread = new TaskPipe[ m_NumThreads ];
	m_pUserThreadNumStack = new uint32_t[ m_NumUserThreads ];
	for( uint32_t i = 0; i < m_NumUserThreads; ++i )
	{
		// user thread nums start at m_NumEnkiThreads
		m_pUserThreadNumStack[i] = m_NumEnkiThreads + i;
	}


    StartThreads();
}

void TaskScheduler::InitializeWithUserThreads( )
{
	InitializeWithUserThreads( GetNumHardwareThreads(), 0 );
}<|MERGE_RESOLUTION|>--- conflicted
+++ resolved
@@ -164,7 +164,6 @@
 	uint32_t hintPipeToCheck_io = threadNum + 1;	// does not need to be clamped.
     while( pTS->m_bRunning )
     {
-<<<<<<< HEAD
 		if( !pTS->TryRunTask( threadNum, hintPipeToCheck_io ) )
 		{
 			// no tasks, will spin then wait
@@ -178,24 +177,8 @@
 		{
 			spinCount = 0;
 		}
-   }
+    }
 	gtl_threadNum = NO_THREAD_NUM;
-=======
-        if(!pTS->TryRunTask( threadNum, hintPipeToCheck_io ) )
-        {
-            // no tasks, will spin then wait
-            ++spinCount;
-            if( spinCount > SPIN_COUNT )
-            {
-				pTS->WaitForTasks( threadNum );
-            }
-        }
-        else
-        {
-            spinCount = 0;
-        }
-    }
->>>>>>> 5b135fd3
 
     AtomicAdd( &pTS->m_NumThreadsRunning, -1 );
 	SafeCallback( pTS->m_ProfilerCallbacks.threadStop, threadNum );
@@ -210,7 +193,6 @@
 
     m_NewTaskEvent = EventCreate();
 
-<<<<<<< HEAD
     // m_NumEnkiThreads stores the number of internal threads required.
 	if( m_NumEnkiThreads )
 	{
@@ -223,23 +205,6 @@
 			ThreadCreate( &m_pThreadIDs[thread], TaskingThreadFunction, &m_pThreadArgStore[thread] );
 		}
 	}
-=======
-    // we create one less thread than m_NumThreads as the main thread counts as one
-    m_pThreadNumStore = new ThreadArgs[m_NumThreads];
-    m_pThreadIDs      = new threadid_t[m_NumThreads];
-	m_pThreadNumStore[0].threadNum      = 0;
-	m_pThreadNumStore[0].pTaskScheduler = this;
-	m_pThreadIDs[0] = 0;
-    m_NumThreadsActive = 1; // acount for main thread
-    m_NumThreadsRunning = 1;// acount for main thread
-    for( uint32_t thread = 1; thread < m_NumThreads; ++thread )
-    {
-		m_pThreadNumStore[thread].threadNum      = thread;
-		m_pThreadNumStore[thread].pTaskScheduler = this;
-        ThreadCreate( &m_pThreadIDs[thread], TaskingThreadFunction, &m_pThreadNumStore[thread] );
-        ++m_NumThreadsRunning;
-    }
->>>>>>> 5b135fd3
 
     // ensure we have sufficient tasks to equally fill either all threads including main
     // or just the threads we've launched, this is outside the firstinit as we want to be able
@@ -256,7 +221,6 @@
 
 void TaskScheduler::Cleanup( bool bWait_ )
 {
-<<<<<<< HEAD
     // wait for them threads quit before deleting data
 	if( m_bRunning )
 	{
@@ -267,17 +231,6 @@
 			// keep firing event to ensure all threads pick up state of m_bRunning
 			EventSignal( m_NewTaskEvent );
 		}
-=======
-    if( m_bHaveThreads )
-    {
-        // wait for them threads quit before deleting data
-        m_bRunning = false;
-        while( bWait_ && m_NumThreadsRunning > 1 )
-        {
-            // keep firing event to ensure all threads pick up state of m_bRunning
-            EventSignal( m_NewTaskEvent );
-        }
->>>>>>> 5b135fd3
 
 		for( uint32_t thread = 0; thread < m_NumEnkiThreads; ++thread )
 		{
@@ -347,7 +300,6 @@
 
 void TaskScheduler::WaitForTasks( uint32_t threadNum )
 {
-<<<<<<< HEAD
 	bool bHaveTasks = false;
 	for( uint32_t thread = 0; thread < m_NumThreads; ++thread )
 	{
@@ -363,23 +315,6 @@
         AtomicAdd( &m_NumThreadsWaiting, 1 );
 		EventWait( m_NewTaskEvent, EVENTWAIT_INFINITE );
 		AtomicAdd( &m_NumThreadsWaiting, -1 );
-=======
-    bool bHaveTasks = false;
-    for( uint32_t thread = 0; thread < m_NumThreads; ++thread )
-    {
-        if( !m_pPipesPerThread[ thread ].IsPipeEmpty() )
-        {
-            bHaveTasks = true;
-            break;
-        }
-    }
-    if( !bHaveTasks )
-    {
-        SafeCallback( m_ProfilerCallbacks.waitStart, threadNum );
-        AtomicAdd( &m_NumThreadsActive, -1 );
-        EventWait( m_NewTaskEvent, EVENTWAIT_INFINITE );
-        AtomicAdd( &m_NumThreadsActive, +1 );
->>>>>>> 5b135fd3
         SafeCallback( m_ProfilerCallbacks.waitStop, threadNum );
     }
 }
@@ -391,21 +326,16 @@
     subTask.partition.start = 0;
     subTask.partition.end = pTaskSet->m_SetSize;
 
-<<<<<<< HEAD
     // set completion to -1 to guarantee it won't be found complete until all subtasks added
-    pTaskSet->m_CompletionCount = -1;
+    pTaskSet->m_RunningCount = -1;
     ThreadNum threadNum( this );
 	if( threadNum.m_ThreadNum == NO_THREAD_NUM )
 	{
 		// just run in this thread
         pTaskSet->ExecuteRange( subTask.partition, threadNum.m_ThreadNum );
-        pTaskSet->m_CompletionCount = 0;
+        pTaskSet->m_RunningCount = 0;
 		return;
 	}
-=======
-    // set running count to -1 to guarantee it won't be found complete until all subtasks added
-    pTaskSet->m_RunningCount = -1;
->>>>>>> 5b135fd3
 
     // divide task up and add to pipe
     uint32_t rangeToRun = subTask.pTask->m_SetSize / m_NumPartitions;
@@ -468,13 +398,8 @@
 	if( threadNum.m_ThreadNum != NO_THREAD_NUM ) { amRunningThread = 1; }
 
     bool bHaveTasks = true;
-<<<<<<< HEAD
  	uint32_t hintPipeToCheck_io = threadNum.m_ThreadNum  + 1;	// does not need to be clamped.
     while( bHaveTasks || ( m_NumThreadsWaiting < m_NumThreadsRunning - amRunningThread ) )
-=======
- 	uint32_t hintPipeToCheck_io = gtl_threadNum  + 1;	// does not need to be clamped.
-    while( bHaveTasks || m_NumThreadsActive > 1 )
->>>>>>> 5b135fd3
     {
         TryRunTask( threadNum.m_ThreadNum, hintPipeToCheck_io );
         bHaveTasks = false;
