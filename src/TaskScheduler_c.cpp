// Copyright (c) 2013 Doug Binks
// 
// This software is provided 'as-is', without any express or implied
// warranty. In no event will the authors be held liable for any damages
// arising from the use of this software.
// 
// Permission is granted to anyone to use this software for any purpose,
// including commercial applications, and to alter it and redistribute it
// freely, subject to the following restrictions:
// 
// 1. The origin of this software must not be misrepresented; you must not
//    claim that you wrote the original software. If you use this software
//    in a product, an acknowledgement in the product documentation would be
//    appreciated but is not required.
// 2. Altered source versions must be plainly marked as such, and must not be
//    misrepresented as being the original software.
// 3. This notice may not be removed or altered from any source distribution.

#include "TaskScheduler_c.h"
#include "TaskScheduler.h"

#include <assert.h>

using namespace enki;

struct enkiTaskScheduler : TaskScheduler
{
};

struct enkiTaskSet : ITaskSet
{
    enkiTaskSet( enkiTaskExecuteRange taskFun_ ) : taskFun(taskFun_), pArgs(NULL) {}

    virtual void ExecuteRange( TaskSetPartition range, uint32_t threadnum  )
    {
        taskFun( range.start, range.end, threadnum, pArgs );
    }

    enkiTaskExecuteRange taskFun;
    void* pArgs;
};

<<<<<<< HEAD
enkiTaskScheduler*	enkiCreateTaskScheduler()
{
	enkiTaskScheduler* pETS = new enkiTaskScheduler();
	pETS->Initialize();
	return pETS;
}

enkiTaskScheduler*	enkiCreateTaskSchedulerNumThreads( uint32_t numThreads_ )
{
	enkiTaskScheduler* pETS = new enkiTaskScheduler();
	pETS->Initialize( numThreads_ );
	return pETS;
=======
struct enkiPinnedTask : IPinnedTask
{
    enkiPinnedTask( enkiPinnedTaskExecute taskFun_, uint32_t threadNum_ )
        : IPinnedTask( threadNum_ ), taskFun(taskFun_), pArgs(NULL) {}

    virtual void Execute()
    {
        taskFun( pArgs );
    }

    enkiPinnedTaskExecute taskFun;
    void* pArgs;
};

enkiTaskScheduler*    enkiNewTaskScheduler()
{
    enkiTaskScheduler* pETS = new enkiTaskScheduler();
    return pETS;
}

void                enkiInitTaskScheduler(  enkiTaskScheduler* pETS_ )
{
    pETS_->Initialize();
}

void                enkiInitTaskSchedulerNumThreads(  enkiTaskScheduler* pETS_, uint32_t numThreads_ )
{
    pETS_->Initialize( numThreads_ );
>>>>>>> 909ed7b0
}

void                enkiDeleteTaskScheduler( enkiTaskScheduler* pETS_ )
{
    delete pETS_;
}

enkiTaskSet*        enkiCreateTaskSet( enkiTaskScheduler* pETS_, enkiTaskExecuteRange taskFunc_  )
{
    return new enkiTaskSet( taskFunc_ );
}

void                enkiDeleteTaskSet( enkiTaskSet* pTaskSet_ )
{
    delete pTaskSet_;
}

void                enkiAddTaskSetToPipe( enkiTaskScheduler* pETS_, enkiTaskSet* pTaskSet_, void* pArgs_, uint32_t setSize_ )
{
    assert( pTaskSet_ );
    assert( pTaskSet_->taskFun );

    pTaskSet_->m_SetSize = setSize_;
    pTaskSet_->pArgs = pArgs_;
    pETS_->AddTaskSetToPipe( pTaskSet_ );
}

void enkiAddTaskSetToPipeMinRange(enkiTaskScheduler * pETS_, enkiTaskSet * pTaskSet_, void * pArgs_, uint32_t setSize_, uint32_t minRange_)
{
    assert( pTaskSet_ );
    assert( pTaskSet_->taskFun );

    pTaskSet_->m_SetSize = setSize_;
    pTaskSet_->m_MinRange = minRange_;
    pTaskSet_->pArgs = pArgs_;
    pETS_->AddTaskSetToPipe( pTaskSet_ );
}

int                enkiIsTaskSetComplete( enkiTaskScheduler* pETS_, enkiTaskSet* pTaskSet_ )
{
    assert( pTaskSet_ );
    return ( pTaskSet_->GetIsComplete() ) ? 1 : 0;
}

enkiPinnedTask* enkiCreatePinnedTask(enkiTaskScheduler * pETS_, enkiPinnedTaskExecute taskFunc_, uint32_t threadNum_)
{
    return new enkiPinnedTask( taskFunc_, threadNum_ );
}

void enkiDeletePinnedTask(enkiPinnedTask * pTaskSet_)
{
    delete pTaskSet_;
}

void enkiAddPinnedTask(enkiTaskScheduler * pETS_, enkiPinnedTask * pTask_, void * pArgs_)
{
    assert( pTask_ );
    pTask_->pArgs = pArgs_;
    pETS_->AddPinnedTask( pTask_ );
}

void enkiRunPinnedTasks(enkiTaskScheduler * pETS_)
{
    pETS_->RunPinnedTasks();
}

int enkiIsPinnedTaskComplete(enkiTaskScheduler * pETS_, enkiPinnedTask * pTask_)
{
    assert( pTask_ );
    return ( pTask_->GetIsComplete() ) ? 1 : 0;
}

void enkiWaitForTaskSet( enkiTaskScheduler* pETS_, enkiTaskSet* pTaskSet_ )
{
    pETS_->WaitforTaskSet( pTaskSet_ );
}

void enkiWaitForPinnedTask( enkiTaskScheduler* pETS_, enkiPinnedTask* pTask_ )
{
    pETS_->WaitforTaskSet( pTask_ );
}

void enkiWaitForAll( enkiTaskScheduler* pETS_ )
{
    pETS_->WaitforAll();
}

uint32_t enkiGetNumTaskThreads( enkiTaskScheduler* pETS_ )
{
<<<<<<< HEAD
	return pETS_->GetNumTaskThreads();
}
=======
    return pETS_->GetNumTaskThreads();
}

enkiProfilerCallbacks*    enkiGetProfilerCallbacks( enkiTaskScheduler* pETS_ )
{
    assert( sizeof(enkiProfilerCallbacks) == sizeof(enki::ProfilerCallbacks) );
    return (enkiProfilerCallbacks*)pETS_->GetProfilerCallbacks();
}
>>>>>>> 909ed7b0
<|MERGE_RESOLUTION|>--- conflicted
+++ resolved
@@ -40,20 +40,6 @@
     void* pArgs;
 };
 
-<<<<<<< HEAD
-enkiTaskScheduler*	enkiCreateTaskScheduler()
-{
-	enkiTaskScheduler* pETS = new enkiTaskScheduler();
-	pETS->Initialize();
-	return pETS;
-}
-
-enkiTaskScheduler*	enkiCreateTaskSchedulerNumThreads( uint32_t numThreads_ )
-{
-	enkiTaskScheduler* pETS = new enkiTaskScheduler();
-	pETS->Initialize( numThreads_ );
-	return pETS;
-=======
 struct enkiPinnedTask : IPinnedTask
 {
     enkiPinnedTask( enkiPinnedTaskExecute taskFun_, uint32_t threadNum_ )
@@ -82,7 +68,6 @@
 void                enkiInitTaskSchedulerNumThreads(  enkiTaskScheduler* pETS_, uint32_t numThreads_ )
 {
     pETS_->Initialize( numThreads_ );
->>>>>>> 909ed7b0
 }
 
 void                enkiDeleteTaskScheduler( enkiTaskScheduler* pETS_ )
@@ -172,10 +157,6 @@
 
 uint32_t enkiGetNumTaskThreads( enkiTaskScheduler* pETS_ )
 {
-<<<<<<< HEAD
-	return pETS_->GetNumTaskThreads();
-}
-=======
     return pETS_->GetNumTaskThreads();
 }
 
@@ -183,5 +164,4 @@
 {
     assert( sizeof(enkiProfilerCallbacks) == sizeof(enki::ProfilerCallbacks) );
     return (enkiProfilerCallbacks*)pETS_->GetProfilerCallbacks();
-}
->>>>>>> 909ed7b0
+}