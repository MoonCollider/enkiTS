# enkiTS

## enki Task Scheduler

A permissively licensed C and C++ Task Scheduler for creating parallel programs.

* [C API via src/TaskScheduler_c.h](src/TaskScheduler_c.h)
* [C++ API via src/TaskScheduler.h](src/TaskScheduler.h)
* [C++ 11 version  on Branch C++11](https://github.com/dougbinks/enkiTS/tree/C++11)
* [User thread version  on Branch UserThread](https://github.com/dougbinks/enkiTS/tree/UserThread) for running enkiTS on other tasking / threading systems, so it can be used as in other engines as well as standalone for example.
* [C++ 11 version of user threads on Branch UserThread_C++11](https://github.com/dougbinks/enkiTS/tree/UserThread_C++11)

The user thread versions may get rolled into the C++11 and standard branches with defines controlling whether to include User Thread API.

Note - this is a work in progress conversion from my code for [enkisoftware's](http://www.enkisoftware.com/) Avoyd codebase, with [RuntimeCompiledC++](https://github.com/RuntimeCompiledCPlusPlus/RuntimeCompiledCPlusPlus) removed along with the removal of profiling code.

As this was originally written before widespread decent C++11 support for atomics and threads, these are implemented here per-platform only supporting Windows, Linux and OSX on Intel x86 / x64. [A separate C++11 branch exists](https://github.com/dougbinks/enkiTS/tree/C++11) for those who would like to use it, but this currently has slightly slower performance under very high task throughput when there is low work per task.

The example code requires C++ 11 for chrono (and for [C++ 11 features in the C++11 branch C++11](https://github.com/dougbinks/enkiTS/tree/C++11) )

<<<<<<< HEAD
=======
For further examples, see https://github.com/dougbinks/enkiTSExamples

## Building

On Windows / Mac OS X / Linux with cmake installed, open a prompt in the enkiTS directory and:

1. `mkdir build`
2. `cmake ..`
3. either run `make` or open `enkiTS.sln`

>>>>>>> 4e03ac9f
## Project Goals

1. *Lightweight* - enkiTS is designed to be lean so you can use it anywhere easily, and understand it.
1. *Fast, then scalable* - enkiTS is designed for consumer devices first, so performance on a low number of threads is important, followed by scalability.
1. *Braided parallelism* - enkiTS can issue tasks from another task as well as from the thread which created the Task System.
1. *Up-front Allocation friendly* - enkiTS is designed for zero allocations during scheduling.

 
## Usage

C usage:
```C
#include "TaskScheduler_c.h"

enkiTaskScheduler*	g_pTS;

void ParalleTaskSetFunc( uint32_t start_, uint32_t end, uint32_t threadnum_, void* pArgs_ ) {
   /* Do something here, can issue tasks with g_pTS */
}

int main(int argc, const char * argv[]) {
   enkiTaskSet* pTask;
   g_pTS = enkiCreateTaskScheduler();
	
   // create a task, can re-use this to get allocation occuring on startup
   pTask	= enkiCreateTaskSet( g_pTS, ParalleTaskSetFunc );

   enkiAddTaskSetToPipe( g_pTS, pTask, NULL, 1); // NULL args, setsize of 1

   // wait for task set (running tasks if they exist) - since we've just added it and it has no range we'll likely run it.
   enkiWaitForTaskSet( g_pTS, pTask );
   return 0;
}
```

C++ usage:
```C
#include "TaskScheduler.h"

enki::TaskScheduler g_TS;

// define a task set, can ignore range if we only do one thing
struct ParallelTaskSet : enki::ITaskSet {
   virtual void    ExecuteRange( TaskSetPartition range, uint32_t threadnum ) {
      // do something here, can issue tasks with g_TS
   }
};

int main(int argc, const char * argv[]) {
   g_TS.Initialize();
   enki::ParallelTask task; // default constructor has a set size of 1
   g_TS.AddTaskSetToPipe( &task );

   // wait for task set (running tasks if they exist) - since we've just added it and it has no range we'll likely run it.
   g_TS.WaitforTaskSet( &task );
   return 0;
}
```

C++ 11 usage (currently requires [C++11 branch](https://github.com/dougbinks/enkiTS/tree/C++11), or define own lambda wrapper taskset interface.
```C
#include "TaskScheduler.h"

enki::TaskScheduler g_TS;

int main(int argc, const char * argv[]) {
   g_TS.Initialize();

   enki::TaskSet task( 1, []( enki::TaskSetPartition range, uint32_t threadnum  ) {
         // do something here
      }  );

   g_TS.AddTaskSetToPipe( &task );
   g_TS.WaitforTaskSet( &task );
   return 0;
}
```

## To Do

* Documentation.
* Add a profile header for support of various profiling libraries such as [ITT](https://software.intel.com/en-us/articles/intel-itt-api-open-source), [Remotery](https://github.com/dougbinks/Remotery), [InsightProfile](https://github.com/kayru/insightprofiler), [MicroProfile](https://bitbucket.org/jonasmeyer/microprofile) and potentially [Telemetry](http://www.radgametools.com/telemetry.htm).
* Benchmarking?


## License (zlib)

Copyright (c) 2013 Doug Binks

This software is provided 'as-is', without any express or implied
warranty. In no event will the authors be held liable for any damages
arising from the use of this software.

Permission is granted to anyone to use this software for any purpose,
including commercial applications, and to alter it and redistribute it
freely, subject to the following restrictions:

1. The origin of this software must not be misrepresented; you must not
   claim that you wrote the original software. If you use this software
   in a product, an acknowledgement in the product documentation would be
   appreciated but is not required.
2. Altered source versions must be plainly marked as such, and must not be
   misrepresented as being the original software.
3. This notice may not be removed or altered from any source distribution.



<|MERGE_RESOLUTION|>--- conflicted
+++ resolved
@@ -18,8 +18,6 @@
 
 The example code requires C++ 11 for chrono (and for [C++ 11 features in the C++11 branch C++11](https://github.com/dougbinks/enkiTS/tree/C++11) )
 
-<<<<<<< HEAD
-=======
 For further examples, see https://github.com/dougbinks/enkiTSExamples
 
 ## Building
@@ -30,7 +28,6 @@
 2. `cmake ..`
 3. either run `make` or open `enkiTS.sln`
 
->>>>>>> 4e03ac9f
 ## Project Goals
 
 1. *Lightweight* - enkiTS is designed to be lean so you can use it anywhere easily, and understand it.
