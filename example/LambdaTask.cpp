--- conflicted
+++ resolved
@@ -36,13 +36,8 @@
 
     enki::TaskSet task( 1024, []( enki::TaskSetPartition range, uint32_t threadnum  ) { printf("Thread %d, start %d, end %d\n", threadnum, range.start, range.end ); } );
 
-<<<<<<< HEAD
-    g_TS.AddTaskSetToPipe( &task );
-    g_TS.WaitforTaskSet( &task );
-=======
 	g_TS.AddTaskSetToPipe( &task );
 	g_TS.WaitforTask( &task );
->>>>>>> 6ecf5dc8
 
     return 0;
 }