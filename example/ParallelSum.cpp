// Copyright (c) 2013 Doug Binks
// 
// This software is provided 'as-is', without any express or implied
// warranty. In no event will the authors be held liable for any damages
// arising from the use of this software.
// 
// Permission is granted to anyone to use this software for any purpose,
// including commercial applications, and to alter it and redistribute it
// freely, subject to the following restrictions:
// 
// 1. The origin of this software must not be misrepresented; you must not
//    claim that you wrote the original software. If you use this software
//    in a product, an acknowledgement in the product documentation would be
//    appreciated but is not required.
// 2. Altered source versions must be plainly marked as such, and must not be
//    misrepresented as being the original software.
// 3. This notice may not be removed or altered from any source distribution.

#include "TaskScheduler.h"
#include "Timer.h"

#include <stdio.h>
#include <inttypes.h>
#include <assert.h>

#ifndef _WIN32
    #include <string.h>
#endif

using namespace enki;





TaskScheduler g_TS;

struct ParallelSumTaskSet : ITaskSet
{
    struct Count
    {
        // prevent false sharing.
        uint64_t    count;
        char        cacheline[64];
    };
    Count*    m_pPartialSums;
    uint32_t  m_NumPartialSums;

    ParallelSumTaskSet( uint32_t size_ ) : m_pPartialSums(NULL), m_NumPartialSums(0) { m_SetSize = size_; }
    virtual ~ParallelSumTaskSet()
    {
        delete[] m_pPartialSums;
    }

    void Init( uint32_t numPartialSums_ )
    {
        delete[] m_pPartialSums;
        m_NumPartialSums =numPartialSums_ ;
        m_pPartialSums = new Count[ m_NumPartialSums ];
        memset( m_pPartialSums, 0, sizeof(Count)*m_NumPartialSums );
    }

    virtual void    ExecuteRange( TaskSetPartition range, uint32_t threadnum )
    {
        assert( m_pPartialSums && m_NumPartialSums );
        uint64_t sum = m_pPartialSums[threadnum].count;
        for( uint64_t i = range.start; i < range.end; ++i )
        {
            sum += i + 1;
        }
        m_pPartialSums[threadnum].count = sum;
    }
  
};

struct ParallelReductionSumTaskSet : ITaskSet
{
    ParallelSumTaskSet m_ParallelSumTaskSet;
    uint64_t m_FinalSum;

    ParallelReductionSumTaskSet( uint32_t size_ ) : m_ParallelSumTaskSet( size_ ), m_FinalSum(0)
    {
            m_ParallelSumTaskSet.Init( g_TS.GetNumTaskThreads() );
    }

    virtual void    ExecuteRange( TaskSetPartition range, uint32_t threadnum )
    {
        g_TS.AddTaskSetToPipe( &m_ParallelSumTaskSet );
        g_TS.WaitforTaskSet( &m_ParallelSumTaskSet );

        for( uint32_t i = 0; i < m_ParallelSumTaskSet.m_NumPartialSums; ++i )
        {
            m_FinalSum += m_ParallelSumTaskSet.m_pPartialSums[i].count;
        }
    }
};

static const int WARMUPS    = 10;
static const int RUNS        = 20;
static const int REPEATS    = RUNS + WARMUPS;

int main(int argc, const char * argv[])
{
<<<<<<< HEAD
	uint32_t maxThreads = std::thread::hardware_concurrency();
	double* avSpeedUps = new double[ maxThreads ];
=======
    uint32_t maxThreads = GetNumHardwareThreads();
    double* avSpeedUps = new double[ maxThreads ];
>>>>>>> 04e95666

    // start by measuring serial
    double avSerial = 0.0f;
    uint32_t setSize = 20 * 1024 * 1024;
    uint64_t sumSerial;
    for( int run = 0; run< REPEATS; ++run )
    {
         Timer tSerial;
        tSerial.Start();

        ParallelSumTaskSet serialTask( setSize );
        serialTask.Init( 1 );
        TaskSetPartition range = { 0, setSize };

        serialTask.ExecuteRange( range, 0 );
        sumSerial = serialTask.m_pPartialSums[0].count;

        tSerial.Stop();

        if( run >= WARMUPS )
        {
            avSerial += tSerial.GetTimeMS() / RUNS;
        }
        printf("Serial Example complete in \t%fms,\t sum: %" PRIu64 "\n", tSerial.GetTimeMS(), sumSerial );
    }

    // now measure parallel
    for( uint32_t numThreads = 1; numThreads <= maxThreads; ++numThreads )
    {
        g_TS.Initialize(numThreads);
        double avSpeedUp = 0.0;

        for( int run = 0; run< REPEATS; ++run )
        {

            printf("Run %d.....\n", run);
            Timer tParallel;
            tParallel.Start();

            ParallelReductionSumTaskSet parallelReductionSumTaskSet( setSize );

            g_TS.AddTaskSetToPipe( &parallelReductionSumTaskSet );

            g_TS.WaitforTaskSet( &parallelReductionSumTaskSet );

            tParallel.Stop();


            printf("Parallel Example complete in \t%fms,\t sum: %" PRIu64 "\n", tParallel.GetTimeMS(), parallelReductionSumTaskSet.m_FinalSum );

            if( run >= WARMUPS )
            {
                avSpeedUp += avSerial  / tParallel.GetTimeMS() / RUNS;
            }

            if( sumSerial != parallelReductionSumTaskSet.m_FinalSum )
            {
                printf( "ERROR: sums do not match\n" );
                return -1;
            }

            printf("Speed Up Serial / Parallel: %f\n\n", avSerial  / tParallel.GetTimeMS() );

        }
        avSpeedUps[numThreads-1] = avSpeedUp;
        printf("\nAverage Speed Up for %d Hardware Threads Serial / Parallel: %f\n", numThreads, avSpeedUp );
    }

    printf("\nHardware Threads, Av Speed Up/s\n" );
    for( uint32_t numThreads = 1; numThreads <= maxThreads; ++numThreads )
    {
        printf("%d, %f\n", numThreads, avSpeedUps[numThreads-1] );
    }

    return 0;
}<|MERGE_RESOLUTION|>--- conflicted
+++ resolved
@@ -101,13 +101,9 @@
 
 int main(int argc, const char * argv[])
 {
-<<<<<<< HEAD
 	uint32_t maxThreads = std::thread::hardware_concurrency();
 	double* avSpeedUps = new double[ maxThreads ];
-=======
-    uint32_t maxThreads = GetNumHardwareThreads();
-    double* avSpeedUps = new double[ maxThreads ];
->>>>>>> 04e95666
+
 
     // start by measuring serial
     double avSerial = 0.0f;
