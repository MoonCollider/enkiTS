--- conflicted
+++ resolved
@@ -85,12 +85,9 @@
 {
     uint64_t inMax_outSum, i, serialSum, max;
 
-<<<<<<< HEAD
-	pETS = enkiCreateTaskScheduler();
-=======
+
     pETS = enkiNewTaskScheduler();
     enkiInitTaskScheduler( pETS );
->>>>>>> 909ed7b0
 
     pPSumTask            = enkiCreateTaskSet( pETS, ParallelSumTaskSetFunc );
     pPSumReductionTask    = enkiCreateTaskSet( pETS, ParallelReductionSumTaskSet );
